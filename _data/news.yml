- date: "2025-06-08"
<<<<<<< HEAD
  content: "The VERA AI project is concluding with a series of webinars this June, sharing insights from three years of research on disinformation detection. The sessions will cover tools for journalists and fact-checkers, as well as in-depth research discussions for academics."
=======
  content: "The VERA AI project is concluding its series of webinars this June, after three years of work on disinformation detection. The sessions will cover tools for journalists and fact-checkers on June 17, and research deep dives for academics on June 24. Full details are available on their website."
>>>>>>> 3810135e
  url: "https://bsky.app/profile/fabiogiglietto.bsky.social/post/3lr3ozkwzpc2y"
  platforms: ["BlueSky"]

- date: "2025-06-08"
<<<<<<< HEAD
  content: "An innovative AI-powered academic portfolio has been launched, automating the management of academic profiles. This tool aggregates publications, discovers web mentions, and syncs reading lists, offering daily updates without manual effort."
=======
  content: "An AI-powered academic portfolio has been launched, designed to automate the management of academic profiles. This innovative tool offers features such as weekly AI-generated bios, automatic publication aggregation, and daily updates, streamlining the process for researchers."
>>>>>>> 3810135e
  url: "https://aoir.social/@fabiogiglietto/114647601370878538"
  platforms: ["Mastodon"]

- date: "2025-05-20"
<<<<<<< HEAD
  content: "A third PhD scholarship is now available, providing an excellent opportunity for aspiring researchers to advance their academic careers."
=======
  content: "A third PhD scholarship has been confirmed for this year, providing additional opportunities for aspiring researchers. This announcement highlights the ongoing commitment to supporting academic growth and development."
>>>>>>> 3810135e
  url: "https://bsky.app/profile/fabiogiglietto.bsky.social/post/3lplomt2vfs2x"
  platforms: ["BlueSky"]

- date: "2025-05-12"
<<<<<<< HEAD
  content: "The PROMPT project has uncovered coordinated inauthentic behavior during Romania's election re-run, with multiple pages posting identical AI-generated content mixed with political messaging. The full investigation provides detailed insights."
=======
  content: "The PROMPT project has unveiled a new investigation into coordinated inauthentic behavior during Romania's election re-run. The study identified multiple pages posting identical content that blends AI-generated material with political messaging, offering insights into modern disinformation tactics."
>>>>>>> 3810135e
  url: "https://aoir.social/@fabiogiglietto/114493912649883371"
  platforms: ["Mastodon"]<|MERGE_RESOLUTION|>--- conflicted
+++ resolved
@@ -1,35 +1,19 @@
 - date: "2025-06-08"
-<<<<<<< HEAD
-  content: "The VERA AI project is concluding with a series of webinars this June, sharing insights from three years of research on disinformation detection. The sessions will cover tools for journalists and fact-checkers, as well as in-depth research discussions for academics."
-=======
   content: "The VERA AI project is concluding its series of webinars this June, after three years of work on disinformation detection. The sessions will cover tools for journalists and fact-checkers on June 17, and research deep dives for academics on June 24. Full details are available on their website."
->>>>>>> 3810135e
   url: "https://bsky.app/profile/fabiogiglietto.bsky.social/post/3lr3ozkwzpc2y"
   platforms: ["BlueSky"]
 
 - date: "2025-06-08"
-<<<<<<< HEAD
-  content: "An innovative AI-powered academic portfolio has been launched, automating the management of academic profiles. This tool aggregates publications, discovers web mentions, and syncs reading lists, offering daily updates without manual effort."
-=======
   content: "An AI-powered academic portfolio has been launched, designed to automate the management of academic profiles. This innovative tool offers features such as weekly AI-generated bios, automatic publication aggregation, and daily updates, streamlining the process for researchers."
->>>>>>> 3810135e
   url: "https://aoir.social/@fabiogiglietto/114647601370878538"
   platforms: ["Mastodon"]
 
 - date: "2025-05-20"
-<<<<<<< HEAD
-  content: "A third PhD scholarship is now available, providing an excellent opportunity for aspiring researchers to advance their academic careers."
-=======
   content: "A third PhD scholarship has been confirmed for this year, providing additional opportunities for aspiring researchers. This announcement highlights the ongoing commitment to supporting academic growth and development."
->>>>>>> 3810135e
   url: "https://bsky.app/profile/fabiogiglietto.bsky.social/post/3lplomt2vfs2x"
   platforms: ["BlueSky"]
 
 - date: "2025-05-12"
-<<<<<<< HEAD
-  content: "The PROMPT project has uncovered coordinated inauthentic behavior during Romania's election re-run, with multiple pages posting identical AI-generated content mixed with political messaging. The full investigation provides detailed insights."
-=======
   content: "The PROMPT project has unveiled a new investigation into coordinated inauthentic behavior during Romania's election re-run. The study identified multiple pages posting identical content that blends AI-generated material with political messaging, offering insights into modern disinformation tactics."
->>>>>>> 3810135e
   url: "https://aoir.social/@fabiogiglietto/114493912649883371"
   platforms: ["Mastodon"]