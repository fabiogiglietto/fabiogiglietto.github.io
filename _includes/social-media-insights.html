--- conflicted
+++ resolved
@@ -2,25 +2,17 @@
   <h2 class="section-title">Social Media Insights</h2>
   
   <div class="insights-summary">
-<<<<<<< HEAD
-    <p>Fabio Giglietto maintains an active presence across Bluesky, Mastodon, and LinkedIn with a combined following of over 3,800 followers. His content primarily focuses on academic research, computational methods for social media analysis, and disinformation studies. Engagement is highest on LinkedIn, where professional research announcements receive substantial interaction.</p>
-=======
     <p>Fabio Giglietto maintains a robust social media presence across Mastodon, LinkedIn, and Bluesky, with a total of 3,580 followers. His content primarily focuses on research and academic topics related to social media, disinformation, and computational methods. Engagement varies across platforms, with the highest interaction observed on LinkedIn.</p>
->>>>>>> 4fd6c66a
   </div>
   
   <div class="insights-metrics">
     <div class="metric-card">
       <h3 class="metric-title">Total Followers</h3>
-      <p class="metric-value">3,880</p>
+      <p class="metric-value">3,580</p>
     </div>
     <div class="metric-card">
       <h3 class="metric-title">Avg. Engagement</h3>
-<<<<<<< HEAD
-      <p class="metric-value">4.2%</p>
-=======
       <p class="metric-value">5.47%</p>
->>>>>>> 4fd6c66a
     </div>
     <div class="metric-card">
       <h3 class="metric-title">Top Platform</h3>
@@ -34,21 +26,6 @@
       <ul class="themes-list">
         
           <li class="theme-item">
-<<<<<<< HEAD
-            <span class="theme-name">Research Announcements:</span> Updates about publications, grants, and new research findings
-          </li>
-        
-          <li class="theme-item">
-            <span class="theme-name">Computational Methods:</span> Content about tools and techniques for analyzing social media data
-          </li>
-        
-          <li class="theme-item">
-            <span class="theme-name">Disinformation Studies:</span> Posts about research on coordinated inauthentic behavior and misinformation
-          </li>
-        
-          <li class="theme-item">
-            <span class="theme-name">Academic Opportunities:</span> Information about job openings, PhD positions, and research collaborations
-=======
             <span class="theme-name">Research Announcements:</span> Posts about new research papers, grants, and academic achievements.
           </li>
         
@@ -58,7 +35,6 @@
         
           <li class="theme-item">
             <span class="theme-name">Methodological Discussions:</span> Discussions on methodologies for studying disinformation and coordinated behaviors.
->>>>>>> 4fd6c66a
           </li>
         
       </ul>
@@ -68,19 +44,9 @@
       <h3>Recommendations</h3>
       <ul class="recommendations-list">
         
-<<<<<<< HEAD
-          <li class="recommendation-item">Increase cross-platform content sharing to maximize reach across different audience segments</li>
-        
-          <li class="recommendation-item">Develop more visual content to improve engagement rates, particularly on Bluesky</li>
-        
-          <li class="recommendation-item">Consider creating short-form explanatory content about research methods to build audience engagement</li>
-        
-          <li class="recommendation-item">Establish a consistent posting schedule to maintain regular audience interaction</li>
-=======
           <li class="recommendation-item">Increase visual content, such as infographics or short videos, to capture more engagement.</li>
         
           <li class="recommendation-item">Engage with followers by responding to comments and encouraging discussions, especially on LinkedIn.</li>
->>>>>>> 4fd6c66a
         
       </ul>
     </div>
@@ -93,13 +59,8 @@
         <div class="content-card">
           <p class="content-text">"Excited to announce that our research team has been awarded a new grant to study information operations across social media platforms."</p>
           <div class="content-meta">
-<<<<<<< HEAD
-            <span class="platform-name"><i class="fab fa-linkedin"></i> LinkedIn</span>
-            <span class="engagement-rate">5.7% engagement</span>
-=======
             <span class="platform-name"><i class="fab fa-linkedin"></i> Linkedin</span>
             <span class="engagement-rate">5.78% engagement</span>
->>>>>>> 4fd6c66a
           </div>
         </div>
       
@@ -107,15 +68,7 @@
           <p class="content-text">"Just published our new paper on coordinated inauthentic behavior on social media platforms!"</p>
           <div class="content-meta">
             <span class="platform-name"><i class="fa-solid fa-cloud"></i> Bluesky</span>
-            <span class="engagement-rate">4.8% engagement</span>
-          </div>
-        </div>
-      
-        <div class="content-card">
-          <p class="content-text">"Our team has just released v2.0 of CooRnet, with improved algorithms for detecting coordinated link sharing behavior."</p>
-          <div class="content-meta">
-            <span class="platform-name"><i class="fab fa-mastodon"></i> Mastodon</span>
-            <span class="engagement-rate">4.5% engagement</span>
+            <span class="engagement-rate">7.37% engagement</span>
           </div>
         </div>
       
