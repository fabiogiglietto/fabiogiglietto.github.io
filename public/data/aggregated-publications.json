--- conflicted
+++ resolved
@@ -15,13 +15,13 @@
       "source_urls": {
         "orcid": "http://www.scopus.com/inward/record.url?eid=2-s2.0-84898915306&partnerID=MN8TOARS",
         "scholar": null,
-        "wos": "https://www.webofscience.com/api/gateway?GWVersion=2&SrcApp=fg_cv&SrcAuth=WosAPI&KeyUT=WOS:000334367600006&DestLinkType=FullRecord&DestApp=WOS_CPL",
+        "wos": "https://www.webofscience.com/wos/woscc/full-record/WOS:000334266300005",
         "scopus": "https://www.scopus.com/record/display.uri?eid=2-s2.0-84897640661"
       },
       "source_ids": {
         "orcid": 18425535,
         "scholar": null,
-        "wos": "WOS:000334367600006",
+        "wos": "WOS:000334266300005",
         "scopus": "84897640661"
       },
       "metrics": {
@@ -44,13 +44,13 @@
       "source_urls": {
         "orcid": null,
         "scholar": null,
-        "wos": "https://www.webofscience.com/api/gateway?GWVersion=2&SrcApp=fg_cv&SrcAuth=WosAPI&KeyUT=WOS:000212197600002&DestLinkType=FullRecord&DestApp=WOS_CPL",
+        "wos": "https://www.webofscience.com/wos/woscc/full-record/WOS:000313276900002",
         "scopus": "https://www.scopus.com/record/display.uri?eid=2-s2.0-84871345071"
       },
       "source_ids": {
         "orcid": 9611962,
         "scholar": null,
-        "wos": "WOS:000212197600002",
+        "wos": "WOS:000313276900002",
         "scopus": "84871345071"
       },
       "metrics": {
@@ -59,63 +59,6 @@
       }
     },
     {
-<<<<<<< HEAD
-      "title": "The open laboratory: Limits and possibilities of using Facebook, Twitter, and YouTube as a research data source",
-      "authors": "F Giglietto, L Rossi, D Bennato",
-      "venue": "Journal of technology in human services 30 (3-4), 145-159, 2012",
-      "year": 2012,
-      "doi": null,
-      "citations": {
-        "scholar": 275,
-        "wos": null,
-        "scopus": null
-      },
-      "source_urls": {
-        "orcid": null,
-        "scholar": "https://scholar.google.com/citations?user=FmenbcUAAAAJ&citation_for_view=FmenbcUAAAAJ:undefined",
-        "wos": null,
-        "scopus": null
-      },
-      "source_ids": {
-        "orcid": null,
-        "wos": null,
-        "scopus": null
-      },
-      "metrics": {
-        "total_citations": 275,
-        "citation_sources": 1
-      }
-    },
-    {
-      "title": "It takes a village to manipulate the media: coordinated link sharing behavior during 2018 and 2019 Italian elections",
-      "authors": "F Giglietto, N Righetti, L Rossi, G Marino",
-      "venue": "Information, Communication & Society 23 (6), 867-891, 2020",
-      "year": 2020,
-      "doi": null,
-      "citations": {
-        "scholar": 173,
-        "wos": null,
-        "scopus": null
-      },
-      "source_urls": {
-        "orcid": null,
-        "scholar": "https://scholar.google.com/citations?user=FmenbcUAAAAJ&citation_for_view=FmenbcUAAAAJ:undefined",
-        "wos": null,
-        "scopus": null
-      },
-      "source_ids": {
-        "orcid": null,
-        "wos": null,
-        "scopus": null
-      },
-      "metrics": {
-        "total_citations": 173,
-        "citation_sources": 1
-      }
-    },
-    {
-=======
->>>>>>> 4fd6c66a
       "title": "‘Fake news’ is the invention of a liar: How false information circulates within the hybrid news system",
       "type": "journal-article",
       "venue": "Current Sociology",
@@ -130,13 +73,13 @@
       "source_urls": {
         "orcid": "https://doi.org/10.1177/0011392119837536",
         "scholar": null,
-        "wos": "https://www.webofscience.com/api/gateway?GWVersion=2&SrcApp=fg_cv&SrcAuth=WosAPI&KeyUT=WOS:000471719800011&DestLinkType=FullRecord&DestApp=WOS_CPL",
+        "wos": "https://www.webofscience.com/wos/woscc/full-record/WOS:000468984900005",
         "scopus": "https://www.scopus.com/record/display.uri?eid=2-s2.0-85064248987"
       },
       "source_ids": {
         "orcid": 56220521,
         "scholar": null,
-        "wos": "WOS:000471719800011",
+        "wos": "WOS:000468984900005",
         "scopus": "85064248987"
       },
       "metrics": {
@@ -145,112 +88,2236 @@
       }
     },
     {
-<<<<<<< HEAD
-      "title": "‘Fake news’ is the invention of a liar: How false information circulates within the hybrid news system",
-      "authors": "F Giglietto, L Iannelli, A Valeriani, L Rossi",
-      "venue": "Current sociology 67 (4), 625-642, 2019",
+      "title": "Integrating Large Language Models in Political Discourse Studies on Social Media: Challenges of Validating an LLMs-in-the-loop Pipeline",
+      "type": "journal-article",
+      "venue": "Sociologica",
+      "authors": null,
+      "year": 2024,
+      "doi": "10.6092/issn.1971-8853/19524",
+      "citations": {
+        "scholar": null,
+        "wos": null,
+        "scopus": null
+      },
+      "source_urls": {
+        "orcid": null,
+        "scholar": null,
+        "wos": null,
+        "scopus": null
+      },
+      "source_ids": {
+        "orcid": 170629178,
+        "scholar": null,
+        "wos": null,
+        "scopus": null
+      },
+      "metrics": {
+        "total_citations": 0,
+        "citation_sources": 0
+      }
+    },
+    {
+      "title": "Evaluating Embedding Models for Clustering Italian Political News: A Comparative Study of Text-Embedding-3-Large and UmBERTo",
+      "type": "preprint",
+      "venue": null,
+      "authors": null,
+      "year": 2024,
+      "doi": "10.31219/osf.io/2j9ed",
+      "citations": {
+        "scholar": null,
+        "wos": null,
+        "scopus": null
+      },
+      "source_urls": {
+        "orcid": "https://doi.org/10.31219/osf.io/2j9ed",
+        "scholar": null,
+        "wos": null,
+        "scopus": null
+      },
+      "source_ids": {
+        "orcid": 165863763,
+        "scholar": null,
+        "wos": null,
+        "scopus": null
+      },
+      "metrics": {
+        "total_citations": 0,
+        "citation_sources": 0
+      }
+    },
+    {
+      "title": "Analisi Computazionale del Parallelismo Politico in Italia: Il Caso delle Elezioni 2022",
+      "type": "book-chapter",
+      "venue": null,
+      "authors": null,
+      "year": 2024,
+      "doi": null,
+      "citations": {
+        "scholar": null,
+        "wos": null,
+        "scopus": null
+      },
+      "source_urls": {
+        "orcid": "https://ora.uniurb.it/handle/11576/2737471",
+        "scholar": null,
+        "wos": null,
+        "scopus": null
+      },
+      "source_ids": {
+        "orcid": 161098228,
+        "scholar": null,
+        "wos": null,
+        "scopus": null
+      },
+      "metrics": {
+        "total_citations": 0,
+        "citation_sources": 0
+      }
+    },
+    {
+      "title": "Facebook reactions in the context of politics and social issues: a systematic literature review",
+      "type": "journal-article",
+      "venue": null,
+      "authors": null,
+      "year": 2024,
+      "doi": "10.3389/fsoc.2024.1379265",
+      "citations": {
+        "scholar": null,
+        "wos": null,
+        "scopus": null
+      },
+      "source_urls": {
+        "orcid": "https://ora.uniurb.it/handle/11576/2740792",
+        "scholar": null,
+        "wos": null,
+        "scopus": null
+      },
+      "source_ids": {
+        "orcid": 165373921,
+        "scholar": null,
+        "wos": null,
+        "scopus": null
+      },
+      "metrics": {
+        "total_citations": 0,
+        "citation_sources": 0
+      }
+    },
+    {
+      "title": "THE BRAZILIAN DIGITAL BATTLEFIELD: INVESTIGATING THE DYNAMICS OF POLITICAL INFORMATION CAMPAIGNS IN POST-BOLSONARO ERA",
+      "type": "conference-paper",
+      "venue": null,
+      "authors": null,
+      "year": 2024,
+      "doi": "10.5210/spir.v2024i0.13999",
+      "citations": {
+        "scholar": null,
+        "wos": null,
+        "scopus": null
+      },
+      "source_urls": {
+        "orcid": "https://ora.uniurb.it/handle/11576/2752372",
+        "scholar": null,
+        "wos": null,
+        "scopus": null
+      },
+      "source_ids": {
+        "orcid": 178701991,
+        "scholar": null,
+        "wos": null,
+        "scopus": null
+      },
+      "metrics": {
+        "total_citations": 0,
+        "citation_sources": 0
+      }
+    },
+    {
+      "title": "A Workflow to Detect, Monitor, and Update Lists of Coordinated Social Media Accounts Across Time: The Case of the 2022 Italian Election",
+      "type": "journal-article",
+      "venue": "Social Media + Society",
+      "authors": null,
+      "year": 2023,
+      "doi": "10.1177/20563051231196866",
+      "citations": {
+        "scholar": null,
+        "wos": null,
+        "scopus": null
+      },
+      "source_urls": {
+        "orcid": "https://doi.org/10.1177/20563051231196866",
+        "scholar": null,
+        "wos": null,
+        "scopus": null
+      },
+      "source_ids": {
+        "orcid": 142028666,
+        "scholar": null,
+        "wos": null,
+        "scopus": null
+      },
+      "metrics": {
+        "total_citations": 0,
+        "citation_sources": 0
+      }
+    },
+    {
+      "title": "Political polarization in the frequency British newspapers mention scientists with different views on COVID-19",
+      "type": "preprint",
+      "venue": null,
+      "authors": null,
+      "year": 2023,
+      "doi": "10.31235/osf.io/4cyfu",
+      "citations": {
+        "scholar": null,
+        "wos": null,
+        "scopus": null
+      },
+      "source_urls": {
+        "orcid": "https://doi.org/10.31235/osf.io/4cyfu",
+        "scholar": null,
+        "wos": null,
+        "scopus": null
+      },
+      "source_ids": {
+        "orcid": 125981885,
+        "scholar": null,
+        "wos": null,
+        "scopus": null
+      },
+      "metrics": {
+        "total_citations": 0,
+        "citation_sources": 0
+      }
+    },
+    {
+      "title": "Cracking Open the European Newsfeed",
+      "type": "journal-article",
+      "venue": null,
+      "authors": null,
+      "year": 2023,
+      "doi": "10.51685/jqd.2023.020",
+      "citations": {
+        "scholar": null,
+        "wos": null,
+        "scopus": null
+      },
+      "source_urls": {
+        "orcid": "https://ora.uniurb.it/handle/11576/2726579",
+        "scholar": null,
+        "wos": null,
+        "scopus": null
+      },
+      "source_ids": {
+        "orcid": 148677069,
+        "scholar": null,
+        "wos": null,
+        "scopus": null
+      },
+      "metrics": {
+        "total_citations": 0,
+        "citation_sources": 0
+      }
+    },
+    {
+      "title": "Hyperpartisan Networks on Facebook. The Case of the Five Star Movement Network During the 2022 Italian Election",
+      "type": "journal-article",
+      "venue": null,
+      "authors": null,
+      "year": 2023,
+      "doi": "11576/2740791",
+      "citations": {
+        "scholar": null,
+        "wos": null,
+        "scopus": null
+      },
+      "source_urls": {
+        "orcid": "https://ora.uniurb.it/handle/11576/2740791.2",
+        "scholar": null,
+        "wos": null,
+        "scopus": null
+      },
+      "source_ids": {
+        "orcid": 165373915,
+        "scholar": null,
+        "wos": null,
+        "scopus": null
+      },
+      "metrics": {
+        "total_citations": 0,
+        "citation_sources": 0
+      }
+    },
+    {
+      "title": "I cittadini nella campagna balneare su Instagram e Facebook",
+      "type": "book-chapter",
+      "venue": null,
+      "authors": null,
+      "year": 2023,
+      "doi": null,
+      "citations": {
+        "scholar": null,
+        "wos": null,
+        "scopus": null
+      },
+      "source_urls": {
+        "orcid": "https://ora.uniurb.it/handle/11576/2716411",
+        "scholar": null,
+        "wos": null,
+        "scopus": null
+      },
+      "source_ids": {
+        "orcid": 136270381,
+        "scholar": null,
+        "wos": null,
+        "scopus": null
+      },
+      "metrics": {
+        "total_citations": 0,
+        "citation_sources": 0
+      }
+    },
+    {
+      "title": "PARTISAN ATTENTION AND NEWS STORIES TOPICS DURING THE 2022 ITALIAN ELECTION",
+      "type": "conference-paper",
+      "venue": null,
+      "authors": null,
+      "year": 2023,
+      "doi": null,
+      "citations": {
+        "scholar": null,
+        "wos": null,
+        "scopus": null
+      },
+      "source_urls": {
+        "orcid": "https://ora.uniurb.it/handle/11576/2733994",
+        "scholar": null,
+        "wos": null,
+        "scopus": null
+      },
+      "source_ids": {
+        "orcid": 156334504,
+        "scholar": null,
+        "wos": null,
+        "scopus": null
+      },
+      "metrics": {
+        "total_citations": 0,
+        "citation_sources": 0
+      }
+    },
+    {
+      "title": "THE ‘SEASIDE CAMPAIGN’ AS SEEN FROM THE POINT OF VIEW OF FACEBOOK AND INSTAGRAM",
+      "type": "book-chapter",
+      "venue": null,
+      "authors": null,
+      "year": 2023,
+      "doi": null,
+      "citations": {
+        "scholar": null,
+        "wos": null,
+        "scopus": null
+      },
+      "source_urls": {
+        "orcid": "https://ora.uniurb.it/handle/11576/2718711",
+        "scholar": null,
+        "wos": null,
+        "scopus": null
+      },
+      "source_ids": {
+        "orcid": 138061876,
+        "scholar": null,
+        "wos": null,
+        "scopus": null
+      },
+      "metrics": {
+        "total_citations": 0,
+        "citation_sources": 0
+      }
+    },
+    {
+      "title": "The power of Alternative Influence Networks (AIN) for spreading Covid-19 problematic information on Facebook during a year of pandemic",
+      "type": "journal-article",
+      "venue": null,
+      "authors": null,
+      "year": 2023,
+      "doi": "10.1445/106772",
+      "citations": {
+        "scholar": null,
+        "wos": null,
+        "scopus": null
+      },
+      "source_urls": {
+        "orcid": "https://ora.uniurb.it/handle/11576/2714451",
+        "scholar": null,
+        "wos": null,
+        "scopus": null
+      },
+      "source_ids": {
+        "orcid": 133838443,
+        "scholar": null,
+        "wos": null,
+        "scopus": null
+      },
+      "metrics": {
+        "total_citations": 0,
+        "citation_sources": 0
+      }
+    },
+    {
+      "title": "Citizens’ Engagement with the ‘Seaside Campaign’ on Instagram and Facebook",
+      "type": "book-chapter",
+      "venue": null,
+      "authors": null,
+      "year": 2023,
+      "doi": "10.1007/978-3-031-29298-9_4",
+      "citations": {
+        "scholar": null,
+        "wos": null,
+        "scopus": null
+      },
+      "source_urls": {
+        "orcid": "https://doi.org/10.1007/978-3-031-29298-9_4",
+        "scholar": null,
+        "wos": null,
+        "scopus": null
+      },
+      "source_ids": {
+        "orcid": 137056490,
+        "scholar": null,
+        "wos": null,
+        "scopus": null
+      },
+      "metrics": {
+        "total_citations": 0,
+        "citation_sources": 0
+      }
+    },
+    {
+      "title": "Unexpected consequences of a simple threshold: the effect of the 100 public shares on Meta’s URL Shares Dataset",
+      "type": "preprint",
+      "venue": null,
+      "authors": null,
+      "year": 2022,
+      "doi": "10.31235/osf.io/2p7ws",
+      "citations": {
+        "scholar": null,
+        "wos": null,
+        "scopus": null
+      },
+      "source_urls": {
+        "orcid": "https://doi.org/10.31235/osf.io/2p7ws",
+        "scholar": null,
+        "wos": null,
+        "scopus": null
+      },
+      "source_ids": {
+        "orcid": 117199121,
+        "scholar": null,
+        "wos": null,
+        "scopus": null
+      },
+      "metrics": {
+        "total_citations": 0,
+        "citation_sources": 0
+      }
+    },
+    {
+      "title": "Mapping Nefarious Social Media Actors to Speed-up Covid-19 Fact-checking",
+      "type": "preprint",
+      "venue": null,
+      "authors": null,
+      "year": 2022,
+      "doi": "10.31235/osf.io/6umqs",
+      "citations": {
+        "scholar": null,
+        "wos": null,
+        "scopus": null
+      },
+      "source_urls": {
+        "orcid": "https://doi.org/10.31235/osf.io/6umqs",
+        "scholar": null,
+        "wos": null,
+        "scopus": null
+      },
+      "source_ids": {
+        "orcid": 105906335,
+        "scholar": null,
+        "wos": null,
+        "scopus": null
+      },
+      "metrics": {
+        "total_citations": 0,
+        "citation_sources": 0
+      }
+    },
+    {
+      "title": "Blowing on the Fire: An Analysis of Low Quality and Hyper Partisan News Sources Circulated by Coordinated Link Sharing Networks in Nigeria",
+      "type": "other",
+      "venue": null,
+      "authors": null,
+      "year": 2022,
+      "doi": "10.2139/ssrn.4162030",
+      "citations": {
+        "scholar": null,
+        "wos": null,
+        "scopus": null
+      },
+      "source_urls": {
+        "orcid": "https://ora.uniurb.it/handle/11576/2703875",
+        "scholar": null,
+        "wos": null,
+        "scopus": null
+      },
+      "source_ids": {
+        "orcid": 133838387,
+        "scholar": null,
+        "wos": null,
+        "scopus": null
+      },
+      "metrics": {
+        "total_citations": 0,
+        "citation_sources": 0
+      }
+    },
+    {
+      "title": "Coordinated inauthentic behavior",
+      "type": "encyclopedia-entry",
+      "venue": null,
+      "authors": null,
+      "year": 2022,
+      "doi": "10.4337/9781800374263.coordinated.inauthentic.behavior",
+      "citations": {
+        "scholar": null,
+        "wos": null,
+        "scopus": null
+      },
+      "source_urls": {
+        "orcid": "https://ora.uniurb.it/handle/11576/2705551",
+        "scholar": null,
+        "wos": null,
+        "scopus": null
+      },
+      "source_ids": {
+        "orcid": 133838384,
+        "scholar": null,
+        "wos": null,
+        "scopus": null
+      },
+      "metrics": {
+        "total_citations": 0,
+        "citation_sources": 0
+      }
+    },
+    {
+      "title": "MAPPING NEFARIOUS SOCIAL MEDIA ACTORS TO SPEED-UP COVID-19 FACT-CHECKING - SINTESI IN ITALIANO",
+      "type": "other",
+      "venue": null,
+      "authors": null,
+      "year": 2022,
+      "doi": null,
+      "citations": {
+        "scholar": null,
+        "wos": null,
+        "scopus": null
+      },
+      "source_urls": {
+        "orcid": "https://ora.uniurb.it/handle/11576/2693790",
+        "scholar": null,
+        "wos": null,
+        "scopus": null
+      },
+      "source_ids": {
+        "orcid": 133838371,
+        "scholar": null,
+        "wos": null,
+        "scopus": null
+      },
+      "metrics": {
+        "total_citations": 0,
+        "citation_sources": 0
+      }
+    },
+    {
+      "title": "Media, Users And Health Online: The Propagation Dynamics Of Digital Information On Facebook And The Role Of The Online Gatekeeper Google News Italia",
+      "type": "conference-paper",
+      "venue": null,
+      "authors": null,
+      "year": 2022,
+      "doi": null,
+      "citations": {
+        "scholar": null,
+        "wos": null,
+        "scopus": null
+      },
+      "source_urls": {
+        "orcid": "https://ora.uniurb.it/handle/11576/2698369",
+        "scholar": null,
+        "wos": null,
+        "scopus": null
+      },
+      "source_ids": {
+        "orcid": 133838433,
+        "scholar": null,
+        "wos": null,
+        "scopus": null
+      },
+      "metrics": {
+        "total_citations": 0,
+        "citation_sources": 0
+      }
+    },
+    {
+      "title": "POLITICAL ADVERTISEMENT AND COORDINATED BEHAVIOR ON SOCIAL MEDIA IN THE LEAD-UP TO THE 2021 GERMAN FEDERAL ELECTIONS",
+      "type": "other",
+      "venue": null,
+      "authors": null,
+      "year": 2022,
+      "doi": null,
+      "citations": {
+        "scholar": null,
+        "wos": null,
+        "scopus": null
+      },
+      "source_urls": {
+        "orcid": "https://ora.uniurb.it/handle/11576/2733992",
+        "scholar": null,
+        "wos": null,
+        "scopus": null
+      },
+      "source_ids": {
+        "orcid": 156334502,
+        "scholar": null,
+        "wos": null,
+        "scopus": null
+      },
+      "metrics": {
+        "total_citations": 0,
+        "citation_sources": 0
+      }
+    },
+    {
+      "title": "POLITICAL ADVERTISEMENT ON FACEBOOK IN THE LEAD-UP TO THE 2021 GERMAN FEDERAL ELECTIONS",
+      "type": "conference-paper",
+      "venue": null,
+      "authors": null,
+      "year": 2022,
+      "doi": null,
+      "citations": {
+        "scholar": null,
+        "wos": null,
+        "scopus": null
+      },
+      "source_urls": {
+        "orcid": "https://ora.uniurb.it/handle/11576/2735336",
+        "scholar": null,
+        "wos": null,
+        "scopus": null
+      },
+      "source_ids": {
+        "orcid": 158224025,
+        "scholar": null,
+        "wos": null,
+        "scopus": null
+      },
+      "metrics": {
+        "total_citations": 0,
+        "citation_sources": 0
+      }
+    },
+    {
+      "title": "POLITISCHE WERBUNG UND KOORDINIERTES VERHALTEN IN SOZIALEN MEDIEN IM VORFELD DER BUNDESTAGSWAHL 2021",
+      "type": "other",
+      "venue": null,
+      "authors": null,
+      "year": 2022,
+      "doi": null,
+      "citations": {
+        "scholar": null,
+        "wos": null,
+        "scopus": null
+      },
+      "source_urls": {
+        "orcid": "https://ora.uniurb.it/handle/11576/2733993",
+        "scholar": null,
+        "wos": null,
+        "scopus": null
+      },
+      "source_ids": {
+        "orcid": 156334503,
+        "scholar": null,
+        "wos": null,
+        "scopus": null
+      },
+      "metrics": {
+        "total_citations": 0,
+        "citation_sources": 0
+      }
+    },
+    {
+      "title": "Social TV and second screen",
+      "type": "encyclopedia-entry",
+      "venue": null,
+      "authors": null,
+      "year": 2022,
+      "doi": null,
+      "citations": {
+        "scholar": null,
+        "wos": null,
+        "scopus": null
+      },
+      "source_urls": {
+        "orcid": "https://ora.uniurb.it/handle/11576/2706570",
+        "scholar": null,
+        "wos": null,
+        "scopus": null
+      },
+      "source_ids": {
+        "orcid": 133838340,
+        "scholar": null,
+        "wos": null,
+        "scopus": null
+      },
+      "metrics": {
+        "total_citations": 0,
+        "citation_sources": 0
+      }
+    },
+    {
+      "title": "Using Facebook’s Advertising Platform for Recruiting Online Survey Respondents",
+      "type": "book-chapter",
+      "venue": null,
+      "authors": null,
+      "year": 2022,
+      "doi": "10.4135/9781529601886",
+      "citations": {
+        "scholar": null,
+        "wos": null,
+        "scopus": null
+      },
+      "source_urls": {
+        "orcid": "https://ora.uniurb.it/handle/11576/2705550",
+        "scholar": null,
+        "wos": null,
+        "scopus": null
+      },
+      "source_ids": {
+        "orcid": 133838372,
+        "scholar": null,
+        "wos": null,
+        "scopus": null
+      },
+      "metrics": {
+        "total_citations": 0,
+        "citation_sources": 0
+      }
+    },
+    {
+      "title": "COORNET: AN INTEGRATED APPROACH TO SURFACE PROBLEMATIC CONTENT, MALICIOUS ACTORS, AND COORDINATED NETWORKS",
+      "type": "conference-paper",
+      "venue": null,
+      "authors": null,
+      "year": 2021,
+      "doi": "10.5210/spir.v2021i0.12170",
+      "citations": {
+        "scholar": null,
+        "wos": null,
+        "scopus": null
+      },
+      "source_urls": {
+        "orcid": "https://ora.uniurb.it/handle/11576/2735342",
+        "scholar": null,
+        "wos": null,
+        "scopus": null
+      },
+      "source_ids": {
+        "orcid": 158224027,
+        "scholar": null,
+        "wos": null,
+        "scopus": null
+      },
+      "metrics": {
+        "total_citations": 0,
+        "citation_sources": 0
+      }
+    },
+    {
+      "title": "Ciarlatani. Post-verità, contropubblici online e nuove articolazioni della fiducia nel sistema della medicina",
+      "type": "journal-article",
+      "venue": null,
+      "authors": null,
+      "year": 2021,
+      "doi": "10.3280/SES2021-002014",
+      "citations": {
+        "scholar": null,
+        "wos": null,
+        "scopus": null
+      },
+      "source_urls": {
+        "orcid": "https://ora.uniurb.it/handle/11576/2689498",
+        "scholar": null,
+        "wos": null,
+        "scopus": null
+      },
+      "source_ids": {
+        "orcid": 133838353,
+        "scholar": null,
+        "wos": null,
+        "scopus": null
+      },
+      "metrics": {
+        "total_citations": 0,
+        "citation_sources": 0
+      }
+    },
+    {
+      "title": "Coordinated Hateful Disinformation on Italian Politics and Social Issues, since 2017",
+      "type": "other",
+      "venue": null,
+      "authors": null,
+      "year": 2021,
+      "doi": "10.2139/ssrn.3777263",
+      "citations": {
+        "scholar": null,
+        "wos": null,
+        "scopus": null
+      },
+      "source_urls": {
+        "orcid": "https://ora.uniurb.it/handle/11576/2703872",
+        "scholar": null,
+        "wos": null,
+        "scopus": null
+      },
+      "source_ids": {
+        "orcid": 133838391,
+        "scholar": null,
+        "wos": null,
+        "scopus": null
+      },
+      "metrics": {
+        "total_citations": 0,
+        "citation_sources": 0
+      }
+    },
+    {
+      "title": "Economia, immigrazione, corruzione ed Europa: performance e circolazione su Facebook delle notizie sulle elezioni europee 2019",
+      "type": "book-chapter",
+      "venue": null,
+      "authors": null,
+      "year": 2021,
+      "doi": null,
+      "citations": {
+        "scholar": null,
+        "wos": null,
+        "scopus": null
+      },
+      "source_urls": {
+        "orcid": "https://ora.uniurb.it/handle/11576/2689497",
+        "scholar": null,
+        "wos": null,
+        "scopus": null
+      },
+      "source_ids": {
+        "orcid": 133838455,
+        "scholar": null,
+        "wos": null,
+        "scopus": null
+      },
+      "metrics": {
+        "total_citations": 0,
+        "citation_sources": 0
+      }
+    },
+    {
+      "title": "Informazione e salute negli ambienti digitali, tra agenda setting e online gatekeeping.Una ricerca su Google News Italia e utenti di Facebook",
+      "type": "journal-article",
+      "venue": null,
+      "authors": null,
+      "year": 2021,
+      "doi": "10.1445/101581",
+      "citations": {
+        "scholar": null,
+        "wos": null,
+        "scopus": null
+      },
+      "source_urls": {
+        "orcid": "https://ora.uniurb.it/handle/11576/2690576",
+        "scholar": null,
+        "wos": null,
+        "scopus": null
+      },
+      "source_ids": {
+        "orcid": 133838389,
+        "scholar": null,
+        "wos": null,
+        "scopus": null
+      },
+      "metrics": {
+        "total_citations": 0,
+        "citation_sources": 0
+      }
+    },
+    {
+      "title": "It takes a village to manipulate the media: coordinated link sharing behavior during 2018 and 2019 Italian elections",
+      "type": "journal-article",
+      "venue": "Information, Communication & Society",
+      "authors": null,
+      "year": 2020,
+      "doi": "10.1080/1369118X.2020.1739732",
+      "citations": {
+        "scholar": null,
+        "wos": null,
+        "scopus": null
+      },
+      "source_urls": {
+        "orcid": "https://doi.org/10.1080/1369118X.2020.1739732",
+        "scholar": null,
+        "wos": null,
+        "scopus": null
+      },
+      "source_ids": {
+        "orcid": 70695972,
+        "scholar": null,
+        "wos": null,
+        "scopus": null
+      },
+      "metrics": {
+        "total_citations": 0,
+        "citation_sources": 0
+      }
+    },
+    {
+      "title": "Adapting to Mitigation Efforts: Evolving Strategies of Coordinated Link Sharing on Facebook",
+      "type": "other",
+      "venue": null,
+      "authors": null,
+      "year": 2020,
+      "doi": "10.2139/ssrn.3775469",
+      "citations": {
+        "scholar": null,
+        "wos": null,
+        "scopus": null
+      },
+      "source_urls": {
+        "orcid": "https://ora.uniurb.it/handle/11576/2703873",
+        "scholar": null,
+        "wos": null,
+        "scopus": null
+      },
+      "source_ids": {
+        "orcid": 133838370,
+        "scholar": null,
+        "wos": null,
+        "scopus": null
+      },
+      "metrics": {
+        "total_citations": 0,
+        "citation_sources": 0
+      }
+    },
+    {
+      "title": "An Italian Network of Memes, News, Spam Pages, and Dietary Supplements",
+      "type": "other",
+      "venue": null,
+      "authors": null,
+      "year": 2020,
+      "doi": "10.2139/ssrn.3743531",
+      "citations": {
+        "scholar": null,
+        "wos": null,
+        "scopus": null
+      },
+      "source_urls": {
+        "orcid": "https://ora.uniurb.it/handle/11576/2703874",
+        "scholar": null,
+        "wos": null,
+        "scopus": null
+      },
+      "source_ids": {
+        "orcid": 133838359,
+        "scholar": null,
+        "wos": null,
+        "scopus": null
+      },
+      "metrics": {
+        "total_citations": 0,
+        "citation_sources": 0
+      }
+    },
+    {
+      "title": "CooRnet. Detect coordinated link sharing behavior on social media",
+      "type": "other",
+      "venue": null,
+      "authors": null,
+      "year": 2020,
+      "doi": null,
+      "citations": {
+        "scholar": null,
+        "wos": null,
+        "scopus": null
+      },
+      "source_urls": {
+        "orcid": "https://ora.uniurb.it/handle/11576/2675493",
+        "scholar": null,
+        "wos": null,
+        "scopus": null
+      },
+      "source_ids": {
+        "orcid": 133838420,
+        "scholar": null,
+        "wos": null,
+        "scopus": null
+      },
+      "metrics": {
+        "total_citations": 0,
+        "citation_sources": 0
+      }
+    },
+    {
+      "title": "Coordinated Link Sharing Behavior as a Signal to Surface Sources of Problematic Information on Facebook",
+      "type": "conference-paper",
+      "venue": null,
+      "authors": null,
+      "year": 2020,
+      "doi": "10.1145/3400806.3400817",
+      "citations": {
+        "scholar": null,
+        "wos": null,
+        "scopus": null
+      },
+      "source_urls": {
+        "orcid": "https://ora.uniurb.it/handle/11576/2677666",
+        "scholar": null,
+        "wos": null,
+        "scopus": null
+      },
+      "source_ids": {
+        "orcid": 133838365,
+        "scholar": null,
+        "wos": null,
+        "scopus": null
+      },
+      "metrics": {
+        "total_citations": 0,
+        "citation_sources": 0
+      }
+    },
+    {
+      "title": "Detecting Coordinated Link Sharing During The Italian Coronavirus Outbreak",
+      "type": "conference-paper",
+      "venue": null,
+      "authors": null,
+      "year": 2020,
+      "doi": "10.5210/spir.v2020i0.11219",
+      "citations": {
+        "scholar": null,
+        "wos": null,
+        "scopus": null
+      },
+      "source_urls": {
+        "orcid": "https://ora.uniurb.it/handle/11576/2735343",
+        "scholar": null,
+        "wos": null,
+        "scopus": null
+      },
+      "source_ids": {
+        "orcid": 158224030,
+        "scholar": null,
+        "wos": null,
+        "scopus": null
+      },
+      "metrics": {
+        "total_citations": 0,
+        "citation_sources": 0
+      }
+    },
+    {
+      "title": "La obsolescencia programada como asunto controvertido. Un análisis del debate público online en torno a la salida de los dispositivos Apple",
+      "type": "book-chapter",
+      "venue": null,
+      "authors": null,
+      "year": 2020,
+      "doi": null,
+      "citations": {
+        "scholar": null,
+        "wos": null,
+        "scopus": null
+      },
+      "source_urls": {
+        "orcid": "https://ora.uniurb.it/handle/11576/2678982",
+        "scholar": null,
+        "wos": null,
+        "scopus": null
+      },
+      "source_ids": {
+        "orcid": 133838409,
+        "scholar": null,
+        "wos": null,
+        "scopus": null
+      },
+      "metrics": {
+        "total_citations": 0,
+        "citation_sources": 0
+      }
+    },
+    {
+      "title": "Three Consequences of Big Data on the Practices and Scholarships of Political Communication",
+      "type": "journal-article",
+      "venue": null,
+      "authors": null,
+      "year": 2020,
+      "doi": "10.3270/96423",
+      "citations": {
+        "scholar": null,
+        "wos": null,
+        "scopus": null
+      },
+      "source_urls": {
+        "orcid": "https://ora.uniurb.it/handle/11576/2676145",
+        "scholar": null,
+        "wos": null,
+        "scopus": null
+      },
+      "source_ids": {
+        "orcid": 133838382,
+        "scholar": null,
+        "wos": null,
+        "scopus": null
+      },
+      "metrics": {
+        "total_citations": 0,
+        "citation_sources": 0
+      }
+    },
+    {
+      "title": "Understanding Coordinated and Inauthentic Link Sharing Behavior on Facebook in the Run-up to 2018 General Election and 2019 European Election in Italy",
+      "type": "other",
+      "venue": null,
+      "authors": null,
       "year": 2019,
-      "doi": null,
-      "citations": {
-        "scholar": 158,
-        "wos": null,
-        "scopus": null
-      },
-      "source_urls": {
-        "orcid": null,
-        "scholar": "https://scholar.google.com/citations?user=FmenbcUAAAAJ&citation_for_view=FmenbcUAAAAJ:undefined",
-        "wos": null,
-        "scopus": null
-      },
-      "source_ids": {
-        "orcid": null,
-        "wos": null,
-        "scopus": null
-      },
-      "metrics": {
-        "total_citations": 158,
-        "citation_sources": 1
+      "doi": "10.31235/osf.io/3jteh",
+      "citations": {
+        "scholar": null,
+        "wos": null,
+        "scopus": null
+      },
+      "source_urls": {
+        "orcid": "https://doi.org/10.31235/osf.io/3jteh",
+        "scholar": null,
+        "wos": null,
+        "scopus": null
+      },
+      "source_ids": {
+        "orcid": 61895054,
+        "scholar": null,
+        "wos": null,
+        "scopus": null
+      },
+      "metrics": {
+        "total_citations": 0,
+        "citation_sources": 0
+      }
+    },
+    {
+      "title": "Diverging patterns of interaction around news on social media: insularity and partisanship during the 2018 Italian election campaign",
+      "type": "journal-article",
+      "venue": "Information, Communication & Society",
+      "authors": null,
+      "year": 2019,
+      "doi": "10.1080/1369118X.2019.1629692",
+      "citations": {
+        "scholar": null,
+        "wos": null,
+        "scopus": null
+      },
+      "source_urls": {
+        "orcid": "https://doi.org/10.1080/1369118X.2019.1629692",
+        "scholar": null,
+        "wos": null,
+        "scopus": null
+      },
+      "source_ids": {
+        "orcid": 58574313,
+        "scholar": null,
+        "wos": null,
+        "scopus": null
+      },
+      "metrics": {
+        "total_citations": 0,
+        "citation_sources": 0
+      }
+    },
+    {
+      "title": "Steering the world from where we are: An introduction to the sociocybernetics perspective",
+      "type": "journal-article",
+      "venue": "Current Sociology",
+      "authors": null,
+      "year": 2019,
+      "doi": "10.1177/0011392119837573",
+      "citations": {
+        "scholar": null,
+        "wos": null,
+        "scopus": null
+      },
+      "source_urls": {
+        "orcid": "https://doi.org/10.1177/0011392119837573",
+        "scholar": null,
+        "wos": null,
+        "scopus": null
+      },
+      "source_ids": {
+        "orcid": 56446314,
+        "scholar": null,
+        "wos": null,
+        "scopus": null
+      },
+      "metrics": {
+        "total_citations": 0,
+        "citation_sources": 0
+      }
+    },
+    {
+      "title": "Binge-watching the Algorithmic Catalog: Making Sense of Netflix in the Aftermath of the Italian Launch",
+      "type": "book-chapter",
+      "venue": null,
+      "authors": null,
+      "year": 2019,
+      "doi": null,
+      "citations": {
+        "scholar": null,
+        "wos": null,
+        "scopus": null
+      },
+      "source_urls": {
+        "orcid": "https://ora.uniurb.it/handle/11576/2754418.5",
+        "scholar": null,
+        "wos": null,
+        "scopus": null
+      },
+      "source_ids": {
+        "orcid": 182248544,
+        "scholar": null,
+        "wos": null,
+        "scopus": null
+      },
+      "metrics": {
+        "total_citations": 0,
+        "citation_sources": 0
+      }
+    },
+    {
+      "title": "Il patchwork mediale",
+      "type": "journal-article",
+      "venue": null,
+      "authors": null,
+      "year": 2019,
+      "doi": "10.3280/SC2019-057010",
+      "citations": {
+        "scholar": null,
+        "wos": null,
+        "scopus": null
+      },
+      "source_urls": {
+        "orcid": "https://ora.uniurb.it/handle/11576/2671452",
+        "scholar": null,
+        "wos": null,
+        "scopus": null
+      },
+      "source_ids": {
+        "orcid": 133838427,
+        "scholar": null,
+        "wos": null,
+        "scopus": null
+      },
+      "metrics": {
+        "total_citations": 0,
+        "citation_sources": 0
+      }
+    },
+    {
+      "title": "L’Europa fra casa e gabbia. Tono, frame ed engagement delle notizie sulle istituzioni europee nei mesi precedenti le elezioni 2018",
+      "type": "journal-article",
+      "venue": null,
+      "authors": null,
+      "year": 2019,
+      "doi": null,
+      "citations": {
+        "scholar": null,
+        "wos": null,
+        "scopus": null
+      },
+      "source_urls": {
+        "orcid": "https://ora.uniurb.it/handle/11576/2665407",
+        "scholar": null,
+        "wos": null,
+        "scopus": null
+      },
+      "source_ids": {
+        "orcid": 133838444,
+        "scholar": null,
+        "wos": null,
+        "scopus": null
+      },
+      "metrics": {
+        "total_citations": 0,
+        "citation_sources": 0
+      }
+    },
+    {
+      "title": "Multi-Party Media Partisanship Attention Score. Estimating Partisan Attention of News Media Sources Using Twitter Data in the Lead-up to 2018 Italian Election",
+      "type": "journal-article",
+      "venue": null,
+      "authors": null,
+      "year": 2019,
+      "doi": "10.3270/93030",
+      "citations": {
+        "scholar": null,
+        "wos": null,
+        "scopus": null
+      },
+      "source_urls": {
+        "orcid": "https://ora.uniurb.it/handle/11576/2665758",
+        "scholar": null,
+        "wos": null,
+        "scopus": null
+      },
+      "source_ids": {
+        "orcid": 133838404,
+        "scholar": null,
+        "wos": null,
+        "scopus": null
+      },
+      "metrics": {
+        "total_citations": 0,
+        "citation_sources": 0
+      }
+    },
+    {
+      "title": "OGNI COMUNITÀ È UN’ISOLA? POLARIZZAZIONE, AMPLIFICAZIONE E RE-FRAMING DELL’INFORMAZIONE SUI SOCIAL MEDIA",
+      "type": "book-chapter",
+      "venue": null,
+      "authors": null,
+      "year": 2019,
+      "doi": null,
+      "citations": {
+        "scholar": null,
+        "wos": null,
+        "scopus": null
+      },
+      "source_urls": {
+        "orcid": "https://ora.uniurb.it/handle/11576/2665408",
+        "scholar": null,
+        "wos": null,
+        "scopus": null
+      },
+      "source_ids": {
+        "orcid": 133838390,
+        "scholar": null,
+        "wos": null,
+        "scopus": null
+      },
+      "metrics": {
+        "total_citations": 0,
+        "citation_sources": 0
+      }
+    },
+    {
+      "title": "0_load_rt_data.R",
+      "type": "data-set",
+      "venue": "Harvard Dataverse",
+      "authors": null,
+      "year": 2019,
+      "doi": "10.7910/dvn/xnoarv/meyzef",
+      "citations": {
+        "scholar": null,
+        "wos": null,
+        "scopus": null
+      },
+      "source_urls": {
+        "orcid": null,
+        "scholar": null,
+        "wos": null,
+        "scopus": null
+      },
+      "source_ids": {
+        "orcid": 57327016,
+        "scholar": null,
+        "wos": null,
+        "scopus": null
+      },
+      "metrics": {
+        "total_citations": 0,
+        "citation_sources": 0
+      }
+    },
+    {
+      "title": "1_RT_contributors_political_leaning_GEN.R",
+      "type": "data-set",
+      "venue": "Harvard Dataverse",
+      "authors": null,
+      "year": 2019,
+      "doi": "10.7910/dvn/xnoarv/jtn6mt",
+      "citations": {
+        "scholar": null,
+        "wos": null,
+        "scopus": null
+      },
+      "source_urls": {
+        "orcid": null,
+        "scholar": null,
+        "wos": null,
+        "scopus": null
+      },
+      "source_ids": {
+        "orcid": 57327009,
+        "scholar": null,
+        "wos": null,
+        "scopus": null
+      },
+      "metrics": {
+        "total_citations": 0,
+        "citation_sources": 0
+      }
+    },
+    {
+      "title": "2_user_domain_feb2018.R",
+      "type": "data-set",
+      "venue": "Harvard Dataverse",
+      "authors": null,
+      "year": 2019,
+      "doi": "10.7910/dvn/xnoarv/xorhiw",
+      "citations": {
+        "scholar": null,
+        "wos": null,
+        "scopus": null
+      },
+      "source_urls": {
+        "orcid": null,
+        "scholar": null,
+        "wos": null,
+        "scopus": null
+      },
+      "source_ids": {
+        "orcid": 57327017,
+        "scholar": null,
+        "wos": null,
+        "scopus": null
+      },
+      "metrics": {
+        "total_citations": 0,
+        "citation_sources": 0
+      }
+    },
+    {
+      "title": "3_domain_political_leaning_feb.R",
+      "type": "data-set",
+      "venue": "Harvard Dataverse",
+      "authors": null,
+      "year": 2019,
+      "doi": "10.7910/dvn/xnoarv/jutaen",
+      "citations": {
+        "scholar": null,
+        "wos": null,
+        "scopus": null
+      },
+      "source_urls": {
+        "orcid": null,
+        "scholar": null,
+        "wos": null,
+        "scopus": null
+      },
+      "source_ids": {
+        "orcid": 57327010,
+        "scholar": null,
+        "wos": null,
+        "scopus": null
+      },
+      "metrics": {
+        "total_citations": 0,
+        "citation_sources": 0
+      }
+    },
+    {
+      "title": "4_insularity_and_mp-mpas_adjudication.R",
+      "type": "data-set",
+      "venue": "Harvard Dataverse",
+      "authors": null,
+      "year": 2019,
+      "doi": "10.7910/dvn/xnoarv/ahgcad",
+      "citations": {
+        "scholar": null,
+        "wos": null,
+        "scopus": null
+      },
+      "source_urls": {
+        "orcid": null,
+        "scholar": null,
+        "wos": null,
+        "scopus": null
+      },
+      "source_ids": {
+        "orcid": 57327015,
+        "scholar": null,
+        "wos": null,
+        "scopus": null
+      },
+      "metrics": {
+        "total_citations": 0,
+        "citation_sources": 0
+      }
+    },
+    {
+      "title": "5_sna.R",
+      "type": "data-set",
+      "venue": "Harvard Dataverse",
+      "authors": null,
+      "year": 2019,
+      "doi": "10.7910/dvn/xnoarv/p6kayj",
+      "citations": {
+        "scholar": null,
+        "wos": null,
+        "scopus": null
+      },
+      "source_urls": {
+        "orcid": null,
+        "scholar": null,
+        "wos": null,
+        "scopus": null
+      },
+      "source_ids": {
+        "orcid": 57327018,
+        "scholar": null,
+        "wos": null,
+        "scopus": null
+      },
+      "metrics": {
+        "total_citations": 0,
+        "citation_sources": 0
+      }
+    },
+    {
+      "title": "6_mpmpas_vs_itanes.R",
+      "type": "data-set",
+      "venue": "Harvard Dataverse",
+      "authors": null,
+      "year": 2019,
+      "doi": "10.7910/dvn/xnoarv/xlp4mx",
+      "citations": {
+        "scholar": null,
+        "wos": null,
+        "scopus": null
+      },
+      "source_urls": {
+        "orcid": null,
+        "scholar": null,
+        "wos": null,
+        "scopus": null
+      },
+      "source_ids": {
+        "orcid": 57327014,
+        "scholar": null,
+        "wos": null,
+        "scopus": null
+      },
+      "metrics": {
+        "total_citations": 0,
+        "citation_sources": 0
+      }
+    },
+    {
+      "title": "7_insularity_and_adjudication_analyses.R",
+      "type": "data-set",
+      "venue": "Harvard Dataverse",
+      "authors": null,
+      "year": 2019,
+      "doi": "10.7910/dvn/xnoarv/6p77pl",
+      "citations": {
+        "scholar": null,
+        "wos": null,
+        "scopus": null
+      },
+      "source_urls": {
+        "orcid": null,
+        "scholar": null,
+        "wos": null,
+        "scopus": null
+      },
+      "source_ids": {
+        "orcid": 57327013,
+        "scholar": null,
+        "wos": null,
+        "scopus": null
+      },
+      "metrics": {
+        "total_citations": 0,
+        "citation_sources": 0
+      }
+    },
+    {
+      "title": "Replication Data for: Multi-party Media Partisanship Attention Score: estimating partisan attention of news media sources using Twitter data in the lead up of the 2018 Italian election",
+      "type": "data-set",
+      "venue": "Harvard Dataverse",
+      "authors": null,
+      "year": 2019,
+      "doi": "10.7910/dvn/xnoarv",
+      "citations": {
+        "scholar": null,
+        "wos": null,
+        "scopus": null
+      },
+      "source_urls": {
+        "orcid": null,
+        "scholar": null,
+        "wos": null,
+        "scopus": null
+      },
+      "source_ids": {
+        "orcid": 53103074,
+        "scholar": null,
+        "wos": null,
+        "scopus": null
+      },
+      "metrics": {
+        "total_citations": 0,
+        "citation_sources": 0
+      }
+    },
+    {
+      "title": "itanes_data .tab",
+      "type": "data-set",
+      "venue": "Harvard Dataverse",
+      "authors": null,
+      "year": 2019,
+      "doi": "10.7910/dvn/xnoarv/cx7khg",
+      "citations": {
+        "scholar": null,
+        "wos": null,
+        "scopus": null
+      },
+      "source_urls": {
+        "orcid": null,
+        "scholar": null,
+        "wos": null,
+        "scopus": null
+      },
+      "source_ids": {
+        "orcid": 60290079,
+        "scholar": null,
+        "wos": null,
+        "scopus": null
+      },
+      "metrics": {
+        "total_citations": 0,
+        "citation_sources": 0
+      }
+    },
+    {
+      "title": "itanes_data.tab",
+      "type": "data-set",
+      "venue": "Harvard Dataverse",
+      "authors": null,
+      "year": 2019,
+      "doi": "10.7910/dvn/xnoarv/qh6uhc",
+      "citations": {
+        "scholar": null,
+        "wos": null,
+        "scopus": null
+      },
+      "source_urls": {
+        "orcid": null,
+        "scholar": null,
+        "wos": null,
+        "scopus": null
+      },
+      "source_ids": {
+        "orcid": 60290109,
+        "scholar": null,
+        "wos": null,
+        "scopus": null
+      },
+      "metrics": {
+        "total_citations": 0,
+        "citation_sources": 0
+      }
+    },
+    {
+      "title": "Il consumo dell'informazione nei media",
+      "type": "book-chapter",
+      "venue": null,
+      "authors": null,
+      "year": 2018,
+      "doi": null,
+      "citations": {
+        "scholar": null,
+        "wos": null,
+        "scopus": null
+      },
+      "source_urls": {
+        "orcid": "https://ora.uniurb.it/handle/11576/2662217",
+        "scholar": null,
+        "wos": null,
+        "scopus": null
+      },
+      "source_ids": {
+        "orcid": 133838381,
+        "scholar": null,
+        "wos": null,
+        "scopus": null
+      },
+      "metrics": {
+        "total_citations": 0,
+        "citation_sources": 0
+      }
+    },
+    {
+      "title": "Il sistema dei media digitali in Italia nei sei mesi precedenti le elezioni politiche 2018",
+      "type": "journal-article",
+      "venue": null,
+      "authors": null,
+      "year": 2018,
+      "doi": null,
+      "citations": {
+        "scholar": null,
+        "wos": null,
+        "scopus": null
+      },
+      "source_urls": {
+        "orcid": "https://ora.uniurb.it/handle/11576/2665427",
+        "scholar": null,
+        "wos": null,
+        "scopus": null
+      },
+      "source_ids": {
+        "orcid": 133838454,
+        "scholar": null,
+        "wos": null,
+        "scopus": null
+      },
+      "metrics": {
+        "total_citations": 0,
+        "citation_sources": 0
+      }
+    },
+    {
+      "title": "Facebook Digital Traces for Survey Research: Assessing the Efficiency and Effectiveness of a Facebook Ad–Based Procedure for Recruiting Online Survey Respondents in Niche and Difficult-to-Reach Populations",
+      "type": "journal-article",
+      "venue": "Social Science Computer Review",
+      "authors": null,
+      "year": 2018,
+      "doi": "10.1177/0894439318816638",
+      "citations": {
+        "scholar": null,
+        "wos": null,
+        "scopus": null
+      },
+      "source_urls": {
+        "orcid": "http://www.scopus.com/inward/record.url?eid=2-s2.0-85059463786&partnerID=MN8TOARS",
+        "scholar": null,
+        "wos": null,
+        "scopus": null
+      },
+      "source_ids": {
+        "orcid": 66461982,
+        "scholar": null,
+        "wos": null,
+        "scopus": null
+      },
+      "metrics": {
+        "total_citations": 0,
+        "citation_sources": 0
+      }
+    },
+    {
+      "title": "Media Partisanship Attention in 2018 Italian Election",
+      "type": "data-set",
+      "venue": "Harvard Dataverse",
+      "authors": null,
+      "year": 2018,
+      "doi": "10.7910/dvn/eh87vl",
+      "citations": {
+        "scholar": null,
+        "wos": null,
+        "scopus": null
+      },
+      "source_urls": {
+        "orcid": null,
+        "scholar": null,
+        "wos": null,
+        "scopus": null
+      },
+      "source_ids": {
+        "orcid": 170038067,
+        "scholar": null,
+        "wos": null,
+        "scopus": null
+      },
+      "metrics": {
+        "total_citations": 0,
+        "citation_sources": 0
+      }
+    },
+    {
+      "title": "Dai dati all'informazione",
+      "type": "book-chapter",
+      "venue": null,
+      "authors": null,
+      "year": 2017,
+      "doi": null,
+      "citations": {
+        "scholar": null,
+        "wos": null,
+        "scopus": null
+      },
+      "source_urls": {
+        "orcid": "https://ora.uniurb.it/handle/11576/2654014",
+        "scholar": null,
+        "wos": null,
+        "scopus": null
+      },
+      "source_ids": {
+        "orcid": 133838450,
+        "scholar": null,
+        "wos": null,
+        "scopus": null
+      },
+      "metrics": {
+        "total_citations": 0,
+        "citation_sources": 0
       }
     },
     {
       "title": "A Hashtag Worth a Thousand Words: Discursive Strategies Around #JeNeSuisPasCharlie After the 2015 Charlie Hebdo Shooting",
-      "authors": "F Giglietto, Y Lee",
-      "venue": "Social Media+ Society 3 (1), 2056305116686992, 2017",
+      "type": "journal-article",
+      "venue": "Social Media + Society",
+      "authors": null,
       "year": 2017,
-      "doi": null,
-      "citations": {
-        "scholar": 114,
-        "wos": null,
-        "scopus": null
-      },
-      "source_urls": {
-        "orcid": null,
-        "scholar": "https://scholar.google.com/citations?user=FmenbcUAAAAJ&citation_for_view=FmenbcUAAAAJ:undefined",
-        "wos": null,
-        "scopus": null
-      },
-      "source_ids": {
-        "orcid": null,
-        "wos": null,
-        "scopus": null
-      },
-      "metrics": {
-        "total_citations": 114,
-        "citation_sources": 1
-      }
-    },
-    {
-      "title": "Facebook digital traces for survey research: Assessing the efficiency and effectiveness of a Facebook Ad–based procedure for recruiting online survey respondents in niche and …",
-      "authors": "L Iannelli, F Giglietto, L Rossi, E Zurovac",
-      "venue": "Social Science Computer Review 38 (4), 462-476, 2020",
-      "year": 2020,
-      "doi": null,
-      "citations": {
-        "scholar": 73,
-        "wos": null,
-        "scopus": null
-      },
-      "source_urls": {
-        "orcid": null,
-        "scholar": "https://scholar.google.com/citations?user=FmenbcUAAAAJ&citation_for_view=FmenbcUAAAAJ:undefined",
-        "wos": null,
-        "scopus": null
-      },
-      "source_ids": {
-        "orcid": null,
-        "wos": null,
-        "scopus": null
-      },
-      "metrics": {
-        "total_citations": 73,
-        "citation_sources": 1
-      }
-    },
-    {
-      "title": "Fakes, news and the election: A new taxonomy for the study of misleading information within the hybrid media system",
-      "authors": "F Giglietto, L Iannelli, L Rossi, A Valeriani",
-      "venue": "Giglietto, F., Iannelli, L., Valeriani, A., & Rossi, L.(2019).‘Fake news’ is …, 2016",
+      "doi": "10.1177/2056305116686992",
+      "citations": {
+        "scholar": null,
+        "wos": null,
+        "scopus": null
+      },
+      "source_urls": {
+        "orcid": null,
+        "scholar": null,
+        "wos": null,
+        "scopus": null
+      },
+      "source_ids": {
+        "orcid": 34344554,
+        "scholar": null,
+        "wos": null,
+        "scopus": null
+      },
+      "metrics": {
+        "total_citations": 0,
+        "citation_sources": 0
+      }
+    },
+    {
+      "title": "Networked intimacy. Intimacy and friendship among Italian Facebook users",
+      "type": "journal-article",
+      "venue": "Information Communication and Society",
+      "authors": null,
+      "year": 2017,
+      "doi": "10.1080/1369118X.2016.1203970",
+      "citations": {
+        "scholar": null,
+        "wos": null,
+        "scopus": null
+      },
+      "source_urls": {
+        "orcid": "http://www.scopus.com/inward/record.url?eid=2-s2.0-84976566310&partnerID=MN8TOARS",
+        "scholar": null,
+        "wos": null,
+        "scopus": null
+      },
+      "source_ids": {
+        "orcid": 34344537,
+        "scholar": null,
+        "wos": null,
+        "scopus": null
+      },
+      "metrics": {
+        "total_citations": 0,
+        "citation_sources": 0
+      }
+    },
+    {
+      "title": "Retweets of Italian politicians and political parties during November 2017",
+      "type": "data-set",
+      "venue": "Harvard Dataverse",
+      "authors": null,
+      "year": 2017,
+      "doi": "10.7910/dvn/qk4mjn",
+      "citations": {
+        "scholar": null,
+        "wos": null,
+        "scopus": null
+      },
+      "source_urls": {
+        "orcid": null,
+        "scholar": null,
+        "wos": null,
+        "scopus": null
+      },
+      "source_ids": {
+        "orcid": 53253748,
+        "scholar": null,
+        "wos": null,
+        "scopus": null
+      },
+      "metrics": {
+        "total_citations": 0,
+        "citation_sources": 0
+      }
+    },
+    {
+      "title": "#JeNeSuisPaCharlie",
+      "type": "data-set",
+      "venue": "Figshare",
+      "authors": null,
       "year": 2016,
-      "doi": null,
-      "citations": {
-        "scholar": 68,
-        "wos": null,
-        "scopus": null
-      },
-      "source_urls": {
-        "orcid": null,
-        "scholar": "https://scholar.google.com/citations?user=FmenbcUAAAAJ&citation_for_view=FmenbcUAAAAJ:undefined",
-        "wos": null,
-        "scopus": null
-      },
-      "source_ids": {
-        "orcid": null,
-        "wos": null,
-        "scopus": null
-      },
-      "metrics": {
-        "total_citations": 68,
-        "citation_sources": 1
+      "doi": "10.6084/M9.FIGSHARE.3385456",
+      "citations": {
+        "scholar": null,
+        "wos": null,
+        "scopus": null
+      },
+      "source_urls": {
+        "orcid": null,
+        "scholar": null,
+        "wos": null,
+        "scopus": null
+      },
+      "source_ids": {
+        "orcid": 24419846,
+        "scholar": null,
+        "wos": null,
+        "scopus": null
+      },
+      "metrics": {
+        "total_citations": 0,
+        "citation_sources": 0
+      }
+    },
+    {
+      "title": "Reports of the workshops held at the 2016 International AAAI Conference on Web and Social Media",
+      "type": "journal-article",
+      "venue": "AI Magazine",
+      "authors": null,
+      "year": 2016,
+      "doi": null,
+      "citations": {
+        "scholar": null,
+        "wos": null,
+        "scopus": null
+      },
+      "source_urls": {
+        "orcid": "http://www.scopus.com/inward/record.url?eid=2-s2.0-85019996457&partnerID=MN8TOARS",
+        "scholar": null,
+        "wos": null,
+        "scopus": null
+      },
+      "source_ids": {
+        "orcid": 34344536,
+        "scholar": null,
+        "wos": null,
+        "scopus": null
+      },
+      "metrics": {
+        "total_citations": 0,
+        "citation_sources": 0
+      }
+    },
+    {
+      "title": "Servizio Pubblico Edition 2012/2013 - Twitter #serviziopubblico Ids dataset",
+      "type": "data-set",
+      "venue": "Figshare",
+      "authors": null,
+      "year": 2016,
+      "doi": "10.6084/M9.FIGSHARE.3413560",
+      "citations": {
+        "scholar": null,
+        "wos": null,
+        "scopus": null
+      },
+      "source_urls": {
+        "orcid": null,
+        "scholar": null,
+        "wos": null,
+        "scopus": null
+      },
+      "source_ids": {
+        "orcid": 30100986,
+        "scholar": null,
+        "wos": null,
+        "scopus": null
+      },
+      "metrics": {
+        "total_citations": 0,
+        "citation_sources": 0
+      }
+    },
+    {
+      "title": "Twitter Use During TV: A Full-Season Analysis of #serviziopubblico Hashtag",
+      "type": "journal-article",
+      "venue": "Journal of Broadcasting and Electronic Media",
+      "authors": null,
+      "year": 2016,
+      "doi": "10.1080/08838151.2016.1164162",
+      "citations": {
+        "scholar": null,
+        "wos": null,
+        "scopus": null
+      },
+      "source_urls": {
+        "orcid": "http://www.scopus.com/inward/record.url?eid=2-s2.0-84974603482&partnerID=MN8TOARS",
+        "scholar": null,
+        "wos": null,
+        "scopus": null
+      },
+      "source_ids": {
+        "orcid": 34344538,
+        "scholar": null,
+        "wos": null,
+        "scopus": null
+      },
+      "metrics": {
+        "total_citations": 0,
+        "citation_sources": 0
+      }
+    },
+    {
+      "title": "Twitter and Political Talk Shows in Italy (2012/2013)",
+      "type": "other",
+      "venue": "Figshare",
+      "authors": null,
+      "year": 2016,
+      "doi": "10.6084/M9.FIGSHARE.809555.V3",
+      "citations": {
+        "scholar": null,
+        "wos": null,
+        "scopus": null
+      },
+      "source_urls": {
+        "orcid": null,
+        "scholar": null,
+        "wos": null,
+        "scopus": null
+      },
+      "source_ids": {
+        "orcid": 30100984,
+        "scholar": null,
+        "wos": null,
+        "scopus": null
+      },
+      "metrics": {
+        "total_citations": 0,
+        "citation_sources": 0
+      }
+    },
+    {
+      "title": "Understanding engagement and willingness to speak up in social television: A full-season, cross-genre analysis of TV audience participation on Twitter",
+      "type": "journal-article",
+      "venue": "International Journal of Communication",
+      "authors": null,
+      "year": 2016,
+      "doi": null,
+      "citations": {
+        "scholar": null,
+        "wos": null,
+        "scopus": null
+      },
+      "source_urls": {
+        "orcid": "http://www.scopus.com/inward/record.url?eid=2-s2.0-85030472910&partnerID=MN8TOARS",
+        "scholar": null,
+        "wos": null,
+        "scopus": null
+      },
+      "source_ids": {
+        "orcid": 51576132,
+        "scholar": null,
+        "wos": null,
+        "scopus": null
+      },
+      "metrics": {
+        "total_citations": 0,
+        "citation_sources": 0
+      }
+    },
+    {
+      "title": "X-Factor 6th Italian Edition 2012 - Twitter #XF6 Ids dataset",
+      "type": "data-set",
+      "venue": "Figshare",
+      "authors": null,
+      "year": 2016,
+      "doi": "10.6084/M9.FIGSHARE.3413557",
+      "citations": {
+        "scholar": null,
+        "wos": null,
+        "scopus": null
+      },
+      "source_urls": {
+        "orcid": null,
+        "scholar": null,
+        "wos": null,
+        "scopus": null
+      },
+      "source_ids": {
+        "orcid": 30100985,
+        "scholar": null,
+        "wos": null,
+        "scopus": null
+      },
+      "metrics": {
+        "total_citations": 0,
+        "citation_sources": 0
+      }
+    },
+    {
+      "title": "Limiti e possibilità degli online social data",
+      "type": "journal-article",
+      "venue": "SOCIOLOGIA DELLA COMUNICAZIONE",
+      "authors": null,
+      "year": 2015,
+      "doi": "10.3280/sc2015-049002",
+      "citations": {
+        "scholar": null,
+        "wos": null,
+        "scopus": null
+      },
+      "source_urls": {
+        "orcid": null,
+        "scholar": null,
+        "wos": null,
+        "scopus": null
+      },
+      "source_ids": {
+        "orcid": 34344551,
+        "scholar": null,
+        "wos": null,
+        "scopus": null
+      },
+      "metrics": {
+        "total_citations": 0,
+        "citation_sources": 0
+      }
+    },
+    {
+      "title": "#whatsapp #spuntablu \"Io so che tu sai che io so...\": narrazioni dal basso sull’innovazione tecnologica",
+      "type": "book-chapter",
+      "venue": null,
+      "authors": null,
+      "year": 2015,
+      "doi": null,
+      "citations": {
+        "scholar": null,
+        "wos": null,
+        "scopus": null
+      },
+      "source_urls": {
+        "orcid": "https://ora.uniurb.it/handle/11576/2627410",
+        "scholar": null,
+        "wos": null,
+        "scopus": null
+      },
+      "source_ids": {
+        "orcid": 133838436,
+        "scholar": null,
+        "wos": null,
+        "scopus": null
+      },
+      "metrics": {
+        "total_citations": 0,
+        "citation_sources": 0
+      }
+    },
+    {
+      "title": "Il Futuro dell'industria culturale fra algoritmi sociali, democrazia e nuovi autoritarismi",
+      "type": "book-chapter",
+      "venue": null,
+      "authors": null,
+      "year": 2015,
+      "doi": null,
+      "citations": {
+        "scholar": null,
+        "wos": null,
+        "scopus": null
+      },
+      "source_urls": {
+        "orcid": "https://ora.uniurb.it/handle/11576/2628426",
+        "scholar": null,
+        "wos": null,
+        "scopus": null
+      },
+      "source_ids": {
+        "orcid": 133838392,
+        "scholar": null,
+        "wos": null,
+        "scopus": null
+      },
+      "metrics": {
+        "total_citations": 0,
+        "citation_sources": 0
+      }
+    },
+    {
+      "title": "Se i Mi Piace fossero voti: uno studio emprico sulle elezioni amministrative 2011",
+      "type": "book-chapter",
+      "venue": null,
+      "authors": null,
+      "year": 2015,
+      "doi": null,
+      "citations": {
+        "scholar": null,
+        "wos": null,
+        "scopus": null
+      },
+      "source_urls": {
+        "orcid": "https://ora.uniurb.it/handle/11576/2530814",
+        "scholar": null,
+        "wos": null,
+        "scopus": null
+      },
+      "source_ids": {
+        "orcid": 133838374,
+        "scholar": null,
+        "wos": null,
+        "scopus": null
+      },
+      "metrics": {
+        "total_citations": 0,
+        "citation_sources": 0
+      }
+    },
+    {
+      "title": "Hybrid spaces of politics: the 2013 general elections in Italy, between talk shows and Twitter",
+      "type": "journal-article",
+      "venue": "Information, Communication & Society",
+      "authors": null,
+      "year": 2015,
+      "doi": "10.1080/1369118x.2015.1006658",
+      "citations": {
+        "scholar": null,
+        "wos": null,
+        "scopus": null
+      },
+      "source_urls": {
+        "orcid": null,
+        "scholar": null,
+        "wos": null,
+        "scopus": null
+      },
+      "source_ids": {
+        "orcid": 18425460,
+        "scholar": null,
+        "wos": null,
+        "scopus": null
+      },
+      "metrics": {
+        "total_citations": 0,
+        "citation_sources": 0
       }
     },
     {
@@ -261,2593 +2328,6 @@
       "year": 2015,
       "doi": null,
       "citations": {
-        "scholar": 58,
-        "wos": null,
-        "scopus": null
-      },
-      "source_urls": {
-        "orcid": "http://www.scopus.com/inward/record.url?eid=2-s2.0-84938536467&partnerID=MN8TOARS",
-        "scholar": "https://scholar.google.com/citations?user=FmenbcUAAAAJ&citation_for_view=FmenbcUAAAAJ:undefined",
-        "wos": null,
-        "scopus": null
-      },
-      "source_ids": {
-        "orcid": 18425538,
-        "wos": null,
-        "scopus": null
-      },
-      "metrics": {
-        "total_citations": 58,
-        "citation_sources": 1
-      }
-    },
-    {
-      "title": "Coordinated link sharing behavior as a signal to surface sources of problematic information on Facebook",
-      "authors": "F Giglietto, N Righetti, L Rossi, G Marino",
-      "venue": "International conference on social media and society, 85-91, 2020",
-      "year": 2020,
-      "doi": null,
-      "citations": {
-        "scholar": 49,
-        "wos": null,
-        "scopus": null
-      },
-      "source_urls": {
-        "orcid": null,
-        "scholar": "https://scholar.google.com/citations?user=FmenbcUAAAAJ&citation_for_view=FmenbcUAAAAJ:undefined",
-        "wos": null,
-        "scopus": null
-      },
-      "source_ids": {
-        "orcid": null,
-        "wos": null,
-        "scopus": null
-      },
-      "metrics": {
-        "total_citations": 49,
-        "citation_sources": 1
-      }
-    },
-    {
-      "title": "Networked intimacy. Intimacy and friendship among Italian Facebook users",
-      "authors": "M Farci, L Rossi, G Boccia Artieri, F Giglietto",
-      "venue": "Information, Communication & Society 20 (5), 784-801, 2017",
-      "year": 2017,
-      "doi": null,
-      "citations": {
-        "scholar": 47,
-        "wos": null,
-        "scopus": null
-      },
-      "source_urls": {
-        "orcid": null,
-        "scholar": "https://scholar.google.com/citations?user=FmenbcUAAAAJ&citation_for_view=FmenbcUAAAAJ:undefined",
-        "wos": null,
-        "scopus": null
-      },
-      "source_ids": {
-        "orcid": null,
-        "wos": null,
-        "scopus": null
-      },
-      "metrics": {
-        "total_citations": 47,
-        "citation_sources": 1
-      }
-    },
-    {
-      "title": "Social Media and Italian Universities: An Empirical Study on the Adoption and Use of Facebook, Twitter and Youtube",
-      "authors": "A Lovari, F Giglietto",
-      "venue": "",
-      "year": 2012,
-      "doi": null,
-      "citations": {
-        "scholar": 46,
-        "wos": null,
-        "scopus": null
-      },
-      "source_urls": {
-        "orcid": null,
-        "scholar": "https://scholar.google.com/citations?user=FmenbcUAAAAJ&citation_for_view=FmenbcUAAAAJ:undefined",
-        "wos": null,
-        "scopus": null
-      },
-      "source_ids": {
-        "orcid": null,
-        "wos": null,
-        "scopus": null
-      },
-      "metrics": {
-        "total_citations": 46,
-        "citation_sources": 1
-      }
-    },
-    {
-      "title": "Diverging patterns of interaction around news on social media: Insularity and partisanship during the 2018 Italian election campaign",
-      "authors": "F Giglietto, A Valeriani, N Righetti, G Marino",
-      "venue": "Disinformation and Data Lockdown on Social Platforms, 80-99, 2021",
-      "year": 2021,
-      "doi": null,
-      "citations": {
-        "scholar": 40,
-        "wos": null,
-        "scopus": null
-      },
-      "source_urls": {
-        "orcid": null,
-        "scholar": "https://scholar.google.com/citations?user=FmenbcUAAAAJ&citation_for_view=FmenbcUAAAAJ:undefined",
-        "wos": null,
-        "scopus": null
-      },
-      "source_ids": {
-        "orcid": null,
-        "wos": null,
-        "scopus": null
-      },
-      "metrics": {
-        "total_citations": 40,
-        "citation_sources": 1
-      }
-    },
-    {
-      "title": "Hybrid spaces of politics: The 2013 general elections in Italy, between talk shows and Twitter",
-      "authors": "L Iannelli, F Giglietto",
-      "venue": "Information, Communication & Society 18 (9), 1006-1021, 2015",
-      "year": 2015,
-      "doi": null,
-      "citations": {
-        "scholar": 39,
-        "wos": null,
-        "scopus": null
-      },
-      "source_urls": {
-        "orcid": null,
-        "scholar": "https://scholar.google.com/citations?user=FmenbcUAAAAJ&citation_for_view=FmenbcUAAAAJ:undefined",
-        "wos": null,
-        "scopus": null
-      },
-      "source_ids": {
-        "orcid": null,
-        "wos": null,
-        "scopus": null
-      },
-      "metrics": {
-        "total_citations": 39,
-        "citation_sources": 1
-      }
-    },
-    {
-      "title": "Mapping italian news media political coverage in the lead-up to 2018 general election",
-      "authors": "F Giglietto, L Iannelli, L Rossi, A Valeriani, N Righetti, F Carabini, ...",
-      "venue": "Available at SSRN 3179930, 2018",
-      "year": 2018,
-      "doi": null,
-      "citations": {
-        "scholar": 33,
-        "wos": null,
-        "scopus": null
-      },
-      "source_urls": {
-        "orcid": null,
-        "scholar": "https://scholar.google.com/citations?user=FmenbcUAAAAJ&citation_for_view=FmenbcUAAAAJ:undefined",
-        "wos": null,
-        "scopus": null
-      },
-      "source_ids": {
-        "orcid": null,
-        "wos": null,
-        "scopus": null
-      },
-      "metrics": {
-        "total_citations": 33,
-        "citation_sources": 1
-      }
-    },
-    {
-      "title": "Twitter use during TV: A full-season analysis of# serviziopubblico hashtag",
-      "authors": "L Rossi, F Giglietto",
-      "venue": "Journal of Broadcasting & Electronic Media 60 (2), 331-346, 2016",
-      "year": 2016,
-      "doi": null,
-      "citations": {
-        "scholar": 32,
-        "wos": null,
-        "scopus": null
-      },
-      "source_urls": {
-        "orcid": null,
-        "scholar": "https://scholar.google.com/citations?user=FmenbcUAAAAJ&citation_for_view=FmenbcUAAAAJ:undefined",
-        "wos": null,
-        "scopus": null
-      },
-      "source_ids": {
-        "orcid": null,
-        "wos": null,
-        "scopus": null
-      },
-      "metrics": {
-        "total_citations": 32,
-        "citation_sources": 1
-      }
-    },
-    {
-      "title": "If likes were votes: An empirical study on the 2011 italian administrative elections",
-      "authors": "F Giglietto",
-      "venue": "Proceedings of the International AAAI Conference on Web and Social Media 6 …, 2012",
-      "year": 2012,
-      "doi": null,
-      "citations": {
-        "scholar": 31,
-        "wos": null,
-        "scopus": null
-      },
-      "source_urls": {
-        "orcid": null,
-        "scholar": "https://scholar.google.com/citations?user=FmenbcUAAAAJ&citation_for_view=FmenbcUAAAAJ:undefined",
-        "wos": null,
-        "scopus": null
-      },
-      "source_ids": {
-        "orcid": null,
-        "wos": null,
-        "scopus": null
-      },
-      "metrics": {
-        "total_citations": 31,
-        "citation_sources": 1
-      }
-    },
-    {
-      "title": "Ethics and interdisciplinarity in computational social science",
-      "authors": "F Giglietto, L Rossi",
-      "venue": "Methodological Innovations Online 7 (1), 25-36, 2012",
-      "year": 2012,
-      "doi": null,
-      "citations": {
-        "scholar": 30,
-        "wos": null,
-        "scopus": null
-      },
-      "source_urls": {
-        "orcid": null,
-        "scholar": "https://scholar.google.com/citations?user=FmenbcUAAAAJ&citation_for_view=FmenbcUAAAAJ:undefined",
-        "wos": null,
-        "scopus": null
-      },
-      "source_ids": {
-        "orcid": null,
-        "wos": null,
-        "scopus": null
-      },
-      "metrics": {
-        "total_citations": 30,
-        "citation_sources": 1
-      }
-    },
-    {
-      "title": "Understanding coordinated and inauthentic link sharing behavior on Facebook in the run-up to 2018 general election and 2019 European election in Italy",
-      "authors": "F Giglietto, N Righetti, G Marino",
-      "venue": "OSF, 2019",
-      "year": 2019,
-      "doi": null,
-      "citations": {
-        "scholar": 28,
-        "wos": null,
-        "scopus": null
-      },
-      "source_urls": {
-        "orcid": null,
-        "scholar": "https://scholar.google.com/citations?user=FmenbcUAAAAJ&citation_for_view=FmenbcUAAAAJ:undefined",
-        "wos": null,
-        "scopus": null
-      },
-      "source_ids": {
-        "orcid": null,
-        "wos": null,
-        "scopus": null
-      },
-      "metrics": {
-        "total_citations": 28,
-        "citation_sources": 1
-      }
-    },
-    {
-      "title": "Eyes on You: Analyzing User Generated Content for Social Science",
-      "authors": "C Fonio, F Giglietto, R Pruno, L Rossi, S Pedrioli",
-      "venue": "Towards a Social Science of Web 2.0 2, 2007",
-      "year": 2007,
-      "doi": null,
-      "citations": {
-        "scholar": 24,
-        "wos": null,
-        "scopus": null
-      },
-      "source_urls": {
-        "orcid": null,
-        "scholar": "https://scholar.google.com/citations?user=FmenbcUAAAAJ&citation_for_view=FmenbcUAAAAJ:undefined",
-        "wos": null,
-        "scopus": null
-      },
-      "source_ids": {
-        "orcid": null,
-        "wos": null,
-        "scopus": null
-      },
-      "metrics": {
-        "total_citations": 24,
-        "citation_sources": 1
-      }
-    },
-    {
-      "title": "Multi-party media partisanship attention score. Estimating partisan attention of news media sources using Twitter data in the lead-up to 2018 Italian election",
-      "authors": "F Giglietto, N Righetti, G Marino, L Rossi",
-      "venue": "Comunicazione politica 20 (1), 85-108, 2019",
-      "year": 2019,
-      "doi": null,
-      "citations": {
-        "scholar": 20,
-        "wos": null,
-        "scopus": null
-      },
-      "source_urls": {
-        "orcid": null,
-        "scholar": "https://scholar.google.com/citations?user=FmenbcUAAAAJ&citation_for_view=FmenbcUAAAAJ:undefined",
-        "wos": null,
-        "scopus": null
-      },
-      "source_ids": {
-        "orcid": null,
-        "wos": null,
-        "scopus": null
-      },
-      "metrics": {
-        "total_citations": 20,
-        "citation_sources": 1
-      }
-    },
-    {
-=======
->>>>>>> 4fd6c66a
-      "title": "Integrating Large Language Models in Political Discourse Studies on Social Media: Challenges of Validating an LLMs-in-the-loop Pipeline",
-      "type": "journal-article",
-      "venue": "Sociologica",
-      "authors": null,
-      "year": 2024,
-      "doi": "10.6092/issn.1971-8853/19524",
-      "citations": {
-        "scholar": null,
-        "wos": 0,
-        "scopus": null
-      },
-      "source_urls": {
-        "orcid": null,
-        "scholar": null,
-        "wos": "https://www.webofscience.com/api/gateway?GWVersion=2&SrcApp=fg_cv&SrcAuth=WosAPI&KeyUT=WOS:001356688800005&DestLinkType=FullRecord&DestApp=WOS_CPL",
-        "scopus": null
-      },
-      "source_ids": {
-        "orcid": 170629178,
-        "scholar": null,
-        "wos": "WOS:001356688800005",
-        "scopus": null
-      },
-      "metrics": {
-        "total_citations": 0,
-        "citation_sources": 1
-      }
-    },
-    {
-      "title": "Evaluating Embedding Models for Clustering Italian Political News: A Comparative Study of Text-Embedding-3-Large and UmBERTo",
-      "type": "preprint",
-      "venue": null,
-      "authors": null,
-      "year": 2024,
-      "doi": "10.31219/osf.io/2j9ed",
-      "citations": {
-        "scholar": null,
-        "wos": null,
-        "scopus": null
-      },
-      "source_urls": {
-        "orcid": "https://doi.org/10.31219/osf.io/2j9ed",
-        "scholar": null,
-        "wos": null,
-        "scopus": null
-      },
-      "source_ids": {
-        "orcid": 165863763,
-        "scholar": null,
-        "wos": null,
-        "scopus": null
-      },
-      "metrics": {
-        "total_citations": 0,
-        "citation_sources": 0
-      }
-    },
-    {
-      "title": "Analisi Computazionale del Parallelismo Politico in Italia: Il Caso delle Elezioni 2022",
-      "type": "book-chapter",
-      "venue": null,
-      "authors": null,
-      "year": 2024,
-      "doi": null,
-      "citations": {
-        "scholar": null,
-        "wos": null,
-        "scopus": null
-      },
-      "source_urls": {
-        "orcid": "https://ora.uniurb.it/handle/11576/2737471",
-        "scholar": null,
-        "wos": null,
-        "scopus": null
-      },
-      "source_ids": {
-        "orcid": 161098228,
-        "scholar": null,
-        "wos": null,
-        "scopus": null
-      },
-      "metrics": {
-        "total_citations": 0,
-        "citation_sources": 0
-      }
-    },
-    {
-      "title": "Facebook reactions in the context of politics and social issues: a systematic literature review",
-      "type": "journal-article",
-      "venue": null,
-      "authors": null,
-      "year": 2024,
-      "doi": "10.3389/fsoc.2024.1379265",
-      "citations": {
-        "scholar": null,
-        "wos": 0,
-        "scopus": null
-      },
-      "source_urls": {
-        "orcid": "https://ora.uniurb.it/handle/11576/2740792",
-        "scholar": null,
-        "wos": "https://www.webofscience.com/api/gateway?GWVersion=2&SrcApp=fg_cv&SrcAuth=WosAPI&KeyUT=WOS:001234645400001&DestLinkType=FullRecord&DestApp=WOS_CPL",
-        "scopus": null
-      },
-      "source_ids": {
-        "orcid": 165373921,
-        "scholar": null,
-        "wos": "WOS:001234645400001",
-        "scopus": null
-      },
-      "metrics": {
-        "total_citations": 0,
-        "citation_sources": 1
-      }
-    },
-    {
-      "title": "THE BRAZILIAN DIGITAL BATTLEFIELD: INVESTIGATING THE DYNAMICS OF POLITICAL INFORMATION CAMPAIGNS IN POST-BOLSONARO ERA",
-      "type": "conference-paper",
-      "venue": null,
-      "authors": null,
-      "year": 2024,
-      "doi": "10.5210/spir.v2024i0.13999",
-      "citations": {
-        "scholar": null,
-        "wos": null,
-        "scopus": null
-      },
-      "source_urls": {
-        "orcid": "https://ora.uniurb.it/handle/11576/2752372",
-        "scholar": null,
-        "wos": null,
-        "scopus": null
-      },
-      "source_ids": {
-        "orcid": 178701991,
-        "scholar": null,
-        "wos": null,
-        "scopus": null
-      },
-      "metrics": {
-        "total_citations": 0,
-        "citation_sources": 0
-      }
-    },
-    {
-      "title": "A Workflow to Detect, Monitor, and Update Lists of Coordinated Social Media Accounts Across Time: The Case of the 2022 Italian Election",
-      "type": "journal-article",
-      "venue": "Social Media + Society",
-      "authors": null,
-      "year": 2023,
-      "doi": "10.1177/20563051231196866",
-      "citations": {
-        "scholar": null,
-        "wos": 0,
-        "scopus": null
-      },
-      "source_urls": {
-        "orcid": "https://doi.org/10.1177/20563051231196866",
-        "scholar": null,
-        "wos": "https://www.webofscience.com/api/gateway?GWVersion=2&SrcApp=fg_cv&SrcAuth=WosAPI&KeyUT=WOS:001070115200001&DestLinkType=FullRecord&DestApp=WOS_CPL",
-        "scopus": null
-      },
-      "source_ids": {
-        "orcid": 142028666,
-        "scholar": null,
-        "wos": "WOS:001070115200001",
-        "scopus": null
-      },
-      "metrics": {
-        "total_citations": 0,
-        "citation_sources": 1
-      }
-    },
-    {
-      "title": "Political polarization in the frequency British newspapers mention scientists with different views on COVID-19",
-      "type": "preprint",
-      "venue": null,
-      "authors": null,
-      "year": 2023,
-      "doi": "10.31235/osf.io/4cyfu",
-      "citations": {
-        "scholar": null,
-        "wos": null,
-        "scopus": null
-      },
-      "source_urls": {
-        "orcid": "https://doi.org/10.31235/osf.io/4cyfu",
-        "scholar": null,
-        "wos": null,
-        "scopus": null
-      },
-      "source_ids": {
-        "orcid": 125981885,
-        "scholar": null,
-        "wos": null,
-        "scopus": null
-      },
-      "metrics": {
-        "total_citations": 0,
-        "citation_sources": 0
-      }
-    },
-    {
-      "title": "Cracking Open the European Newsfeed",
-      "type": "journal-article",
-      "venue": null,
-      "authors": null,
-      "year": 2023,
-      "doi": "10.51685/jqd.2023.020",
-      "citations": {
-        "scholar": null,
-        "wos": null,
-        "scopus": null
-      },
-      "source_urls": {
-        "orcid": "https://ora.uniurb.it/handle/11576/2726579",
-        "scholar": null,
-        "wos": null,
-        "scopus": null
-      },
-      "source_ids": {
-        "orcid": 148677069,
-        "scholar": null,
-        "wos": null,
-        "scopus": null
-      },
-      "metrics": {
-        "total_citations": 0,
-        "citation_sources": 0
-      }
-    },
-    {
-      "title": "Hyperpartisan Networks on Facebook. The Case of the Five Star Movement Network During the 2022 Italian Election",
-      "type": "journal-article",
-      "venue": null,
-      "authors": null,
-      "year": 2023,
-      "doi": "11576/2740791",
-      "citations": {
-        "scholar": null,
-        "wos": null,
-        "scopus": null
-      },
-      "source_urls": {
-        "orcid": "https://ora.uniurb.it/handle/11576/2740791.2",
-        "scholar": null,
-        "wos": null,
-        "scopus": null
-      },
-      "source_ids": {
-        "orcid": 165373915,
-        "scholar": null,
-        "wos": null,
-        "scopus": null
-      },
-      "metrics": {
-        "total_citations": 0,
-        "citation_sources": 0
-      }
-    },
-    {
-      "title": "I cittadini nella campagna balneare su Instagram e Facebook",
-      "type": "book-chapter",
-      "venue": null,
-      "authors": null,
-      "year": 2023,
-      "doi": null,
-      "citations": {
-        "scholar": null,
-        "wos": null,
-        "scopus": null
-      },
-      "source_urls": {
-        "orcid": "https://ora.uniurb.it/handle/11576/2716411",
-        "scholar": null,
-        "wos": null,
-        "scopus": null
-      },
-      "source_ids": {
-        "orcid": 136270381,
-        "scholar": null,
-        "wos": null,
-        "scopus": null
-      },
-      "metrics": {
-        "total_citations": 0,
-        "citation_sources": 0
-      }
-    },
-    {
-      "title": "PARTISAN ATTENTION AND NEWS STORIES TOPICS DURING THE 2022 ITALIAN ELECTION",
-      "type": "conference-paper",
-      "venue": null,
-      "authors": null,
-      "year": 2023,
-      "doi": null,
-      "citations": {
-        "scholar": null,
-        "wos": null,
-        "scopus": null
-      },
-      "source_urls": {
-        "orcid": "https://ora.uniurb.it/handle/11576/2733994",
-        "scholar": null,
-        "wos": null,
-        "scopus": null
-      },
-      "source_ids": {
-        "orcid": 156334504,
-        "scholar": null,
-        "wos": null,
-        "scopus": null
-      },
-      "metrics": {
-        "total_citations": 0,
-        "citation_sources": 0
-      }
-    },
-    {
-      "title": "THE ‘SEASIDE CAMPAIGN’ AS SEEN FROM THE POINT OF VIEW OF FACEBOOK AND INSTAGRAM",
-      "type": "book-chapter",
-      "venue": null,
-      "authors": null,
-      "year": 2023,
-      "doi": null,
-      "citations": {
-        "scholar": null,
-        "wos": null,
-        "scopus": null
-      },
-      "source_urls": {
-        "orcid": "https://ora.uniurb.it/handle/11576/2718711",
-        "scholar": null,
-        "wos": null,
-        "scopus": null
-      },
-      "source_ids": {
-        "orcid": 138061876,
-        "scholar": null,
-        "wos": null,
-        "scopus": null
-      },
-      "metrics": {
-        "total_citations": 0,
-        "citation_sources": 0
-      }
-    },
-    {
-      "title": "The power of Alternative Influence Networks (AIN) for spreading Covid-19 problematic information on Facebook during a year of pandemic",
-      "type": "journal-article",
-      "venue": null,
-      "authors": null,
-      "year": 2023,
-      "doi": "10.1445/106772",
-      "citations": {
-        "scholar": null,
-        "wos": null,
-        "scopus": null
-      },
-      "source_urls": {
-        "orcid": "https://ora.uniurb.it/handle/11576/2714451",
-        "scholar": null,
-        "wos": null,
-        "scopus": null
-      },
-      "source_ids": {
-        "orcid": 133838443,
-        "scholar": null,
-        "wos": null,
-        "scopus": null
-      },
-      "metrics": {
-        "total_citations": 0,
-        "citation_sources": 0
-      }
-    },
-    {
-      "title": "Citizens’ Engagement with the ‘Seaside Campaign’ on Instagram and Facebook",
-      "type": "book-chapter",
-      "venue": null,
-      "authors": null,
-      "year": 2023,
-      "doi": "10.1007/978-3-031-29298-9_4",
-      "citations": {
-        "scholar": null,
-        "wos": null,
-        "scopus": null
-      },
-      "source_urls": {
-        "orcid": "https://doi.org/10.1007/978-3-031-29298-9_4",
-        "scholar": null,
-        "wos": null,
-        "scopus": null
-      },
-      "source_ids": {
-        "orcid": 137056490,
-        "scholar": null,
-        "wos": null,
-        "scopus": null
-      },
-      "metrics": {
-        "total_citations": 0,
-        "citation_sources": 0
-      }
-    },
-    {
-      "title": "Unexpected consequences of a simple threshold: the effect of the 100 public shares on Meta’s URL Shares Dataset",
-      "type": "preprint",
-      "venue": null,
-      "authors": null,
-      "year": 2022,
-      "doi": "10.31235/osf.io/2p7ws",
-      "citations": {
-        "scholar": null,
-        "wos": null,
-        "scopus": null
-      },
-      "source_urls": {
-        "orcid": "https://doi.org/10.31235/osf.io/2p7ws",
-        "scholar": null,
-        "wos": null,
-        "scopus": null
-      },
-      "source_ids": {
-        "orcid": 117199121,
-        "scholar": null,
-        "wos": null,
-        "scopus": null
-      },
-      "metrics": {
-        "total_citations": 0,
-        "citation_sources": 0
-      }
-    },
-    {
-      "title": "Mapping Nefarious Social Media Actors to Speed-up Covid-19 Fact-checking",
-      "type": "preprint",
-      "venue": null,
-      "authors": null,
-      "year": 2022,
-      "doi": "10.31235/osf.io/6umqs",
-      "citations": {
-        "scholar": null,
-        "wos": null,
-        "scopus": null
-      },
-      "source_urls": {
-        "orcid": "https://doi.org/10.31235/osf.io/6umqs",
-        "scholar": null,
-        "wos": null,
-        "scopus": null
-      },
-      "source_ids": {
-        "orcid": 105906335,
-        "scholar": null,
-        "wos": null,
-        "scopus": null
-      },
-      "metrics": {
-        "total_citations": 0,
-        "citation_sources": 0
-      }
-    },
-    {
-      "title": "Blowing on the Fire: An Analysis of Low Quality and Hyper Partisan News Sources Circulated by Coordinated Link Sharing Networks in Nigeria",
-      "type": "other",
-      "venue": null,
-      "authors": null,
-      "year": 2022,
-      "doi": "10.2139/ssrn.4162030",
-      "citations": {
-        "scholar": null,
-        "wos": null,
-        "scopus": null
-      },
-      "source_urls": {
-        "orcid": "https://ora.uniurb.it/handle/11576/2703875",
-        "scholar": null,
-        "wos": null,
-        "scopus": null
-      },
-      "source_ids": {
-        "orcid": 133838387,
-        "scholar": null,
-        "wos": null,
-        "scopus": null
-      },
-      "metrics": {
-        "total_citations": 0,
-        "citation_sources": 0
-      }
-    },
-    {
-      "title": "Coordinated inauthentic behavior",
-      "type": "encyclopedia-entry",
-      "venue": null,
-      "authors": null,
-      "year": 2022,
-      "doi": "10.4337/9781800374263.coordinated.inauthentic.behavior",
-      "citations": {
-        "scholar": null,
-        "wos": null,
-        "scopus": null
-      },
-      "source_urls": {
-        "orcid": "https://ora.uniurb.it/handle/11576/2705551",
-        "scholar": null,
-        "wos": null,
-        "scopus": null
-      },
-      "source_ids": {
-        "orcid": 133838384,
-        "scholar": null,
-        "wos": null,
-        "scopus": null
-      },
-      "metrics": {
-        "total_citations": 0,
-        "citation_sources": 0
-      }
-    },
-    {
-      "title": "MAPPING NEFARIOUS SOCIAL MEDIA ACTORS TO SPEED-UP COVID-19 FACT-CHECKING - SINTESI IN ITALIANO",
-      "type": "other",
-      "venue": null,
-      "authors": null,
-      "year": 2022,
-      "doi": null,
-      "citations": {
-        "scholar": null,
-        "wos": null,
-        "scopus": null
-      },
-      "source_urls": {
-        "orcid": "https://ora.uniurb.it/handle/11576/2693790",
-        "scholar": null,
-        "wos": null,
-        "scopus": null
-      },
-      "source_ids": {
-        "orcid": 133838371,
-        "scholar": null,
-        "wos": null,
-        "scopus": null
-      },
-      "metrics": {
-        "total_citations": 0,
-        "citation_sources": 0
-      }
-    },
-    {
-      "title": "Media, Users And Health Online: The Propagation Dynamics Of Digital Information On Facebook And The Role Of The Online Gatekeeper Google News Italia",
-      "type": "conference-paper",
-      "venue": null,
-      "authors": null,
-      "year": 2022,
-      "doi": null,
-      "citations": {
-        "scholar": null,
-        "wos": null,
-        "scopus": null
-      },
-      "source_urls": {
-        "orcid": "https://ora.uniurb.it/handle/11576/2698369",
-        "scholar": null,
-        "wos": null,
-        "scopus": null
-      },
-      "source_ids": {
-        "orcid": 133838433,
-        "scholar": null,
-        "wos": null,
-        "scopus": null
-      },
-      "metrics": {
-        "total_citations": 0,
-        "citation_sources": 0
-      }
-    },
-    {
-      "title": "POLITICAL ADVERTISEMENT AND COORDINATED BEHAVIOR ON SOCIAL MEDIA IN THE LEAD-UP TO THE 2021 GERMAN FEDERAL ELECTIONS",
-      "type": "other",
-      "venue": null,
-      "authors": null,
-      "year": 2022,
-      "doi": null,
-      "citations": {
-        "scholar": null,
-        "wos": null,
-        "scopus": null
-      },
-      "source_urls": {
-        "orcid": "https://ora.uniurb.it/handle/11576/2733992",
-        "scholar": null,
-        "wos": null,
-        "scopus": null
-      },
-      "source_ids": {
-        "orcid": 156334502,
-        "scholar": null,
-        "wos": null,
-        "scopus": null
-      },
-      "metrics": {
-        "total_citations": 0,
-        "citation_sources": 0
-      }
-    },
-    {
-      "title": "POLITICAL ADVERTISEMENT ON FACEBOOK IN THE LEAD-UP TO THE 2021 GERMAN FEDERAL ELECTIONS",
-      "type": "conference-paper",
-      "venue": null,
-      "authors": null,
-      "year": 2022,
-      "doi": null,
-      "citations": {
-        "scholar": null,
-        "wos": null,
-        "scopus": null
-      },
-      "source_urls": {
-        "orcid": "https://ora.uniurb.it/handle/11576/2735336",
-        "scholar": null,
-        "wos": null,
-        "scopus": null
-      },
-      "source_ids": {
-        "orcid": 158224025,
-        "scholar": null,
-        "wos": null,
-        "scopus": null
-      },
-      "metrics": {
-        "total_citations": 0,
-        "citation_sources": 0
-      }
-    },
-    {
-      "title": "POLITISCHE WERBUNG UND KOORDINIERTES VERHALTEN IN SOZIALEN MEDIEN IM VORFELD DER BUNDESTAGSWAHL 2021",
-      "type": "other",
-      "venue": null,
-      "authors": null,
-      "year": 2022,
-      "doi": null,
-      "citations": {
-        "scholar": null,
-        "wos": null,
-        "scopus": null
-      },
-      "source_urls": {
-        "orcid": "https://ora.uniurb.it/handle/11576/2733993",
-        "scholar": null,
-        "wos": null,
-        "scopus": null
-      },
-      "source_ids": {
-        "orcid": 156334503,
-        "scholar": null,
-        "wos": null,
-        "scopus": null
-      },
-      "metrics": {
-        "total_citations": 0,
-        "citation_sources": 0
-      }
-    },
-    {
-      "title": "Social TV and second screen",
-      "type": "encyclopedia-entry",
-      "venue": null,
-      "authors": null,
-      "year": 2022,
-      "doi": null,
-      "citations": {
-        "scholar": null,
-        "wos": null,
-        "scopus": null
-      },
-      "source_urls": {
-        "orcid": "https://ora.uniurb.it/handle/11576/2706570",
-        "scholar": null,
-        "wos": null,
-        "scopus": null
-      },
-      "source_ids": {
-        "orcid": 133838340,
-        "scholar": null,
-        "wos": null,
-        "scopus": null
-      },
-      "metrics": {
-        "total_citations": 0,
-        "citation_sources": 0
-      }
-    },
-    {
-      "title": "Using Facebook’s Advertising Platform for Recruiting Online Survey Respondents",
-      "type": "book-chapter",
-      "venue": null,
-      "authors": null,
-      "year": 2022,
-      "doi": "10.4135/9781529601886",
-      "citations": {
-        "scholar": null,
-        "wos": null,
-        "scopus": null
-      },
-      "source_urls": {
-        "orcid": "https://ora.uniurb.it/handle/11576/2705550",
-        "scholar": null,
-        "wos": null,
-        "scopus": null
-      },
-      "source_ids": {
-        "orcid": 133838372,
-        "scholar": null,
-        "wos": null,
-        "scopus": null
-      },
-      "metrics": {
-        "total_citations": 0,
-        "citation_sources": 0
-      }
-    },
-    {
-      "title": "COORNET: AN INTEGRATED APPROACH TO SURFACE PROBLEMATIC CONTENT, MALICIOUS ACTORS, AND COORDINATED NETWORKS",
-      "type": "conference-paper",
-      "venue": null,
-      "authors": null,
-      "year": 2021,
-      "doi": "10.5210/spir.v2021i0.12170",
-      "citations": {
-        "scholar": null,
-        "wos": null,
-        "scopus": null
-      },
-      "source_urls": {
-        "orcid": "https://ora.uniurb.it/handle/11576/2735342",
-        "scholar": null,
-        "wos": null,
-        "scopus": null
-      },
-      "source_ids": {
-        "orcid": 158224027,
-        "scholar": null,
-        "wos": null,
-        "scopus": null
-      },
-      "metrics": {
-        "total_citations": 0,
-        "citation_sources": 0
-      }
-    },
-    {
-      "title": "Ciarlatani. Post-verità, contropubblici online e nuove articolazioni della fiducia nel sistema della medicina",
-      "type": "journal-article",
-      "venue": null,
-      "authors": null,
-      "year": 2021,
-      "doi": "10.3280/SES2021-002014",
-      "citations": {
-        "scholar": null,
-        "wos": null,
-        "scopus": null
-      },
-      "source_urls": {
-        "orcid": "https://ora.uniurb.it/handle/11576/2689498",
-        "scholar": null,
-        "wos": null,
-        "scopus": null
-      },
-      "source_ids": {
-        "orcid": 133838353,
-        "scholar": null,
-        "wos": null,
-        "scopus": null
-      },
-      "metrics": {
-        "total_citations": 0,
-        "citation_sources": 0
-      }
-    },
-    {
-      "title": "Coordinated Hateful Disinformation on Italian Politics and Social Issues, since 2017",
-      "type": "other",
-      "venue": null,
-      "authors": null,
-      "year": 2021,
-      "doi": "10.2139/ssrn.3777263",
-      "citations": {
-        "scholar": null,
-        "wos": null,
-        "scopus": null
-      },
-      "source_urls": {
-        "orcid": "https://ora.uniurb.it/handle/11576/2703872",
-        "scholar": null,
-        "wos": null,
-        "scopus": null
-      },
-      "source_ids": {
-        "orcid": 133838391,
-        "scholar": null,
-        "wos": null,
-        "scopus": null
-      },
-      "metrics": {
-        "total_citations": 0,
-        "citation_sources": 0
-      }
-    },
-    {
-      "title": "Economia, immigrazione, corruzione ed Europa: performance e circolazione su Facebook delle notizie sulle elezioni europee 2019",
-      "type": "book-chapter",
-      "venue": null,
-      "authors": null,
-      "year": 2021,
-      "doi": null,
-      "citations": {
-        "scholar": null,
-        "wos": null,
-        "scopus": null
-      },
-      "source_urls": {
-        "orcid": "https://ora.uniurb.it/handle/11576/2689497",
-        "scholar": null,
-        "wos": null,
-        "scopus": null
-      },
-      "source_ids": {
-        "orcid": 133838455,
-        "scholar": null,
-        "wos": null,
-        "scopus": null
-      },
-      "metrics": {
-        "total_citations": 0,
-        "citation_sources": 0
-      }
-    },
-    {
-      "title": "Informazione e salute negli ambienti digitali, tra agenda setting e online gatekeeping.Una ricerca su Google News Italia e utenti di Facebook",
-      "type": "journal-article",
-      "venue": null,
-      "authors": null,
-      "year": 2021,
-      "doi": "10.1445/101581",
-      "citations": {
-        "scholar": null,
-        "wos": null,
-        "scopus": null
-      },
-      "source_urls": {
-        "orcid": "https://ora.uniurb.it/handle/11576/2690576",
-        "scholar": null,
-        "wos": null,
-        "scopus": null
-      },
-      "source_ids": {
-        "orcid": 133838389,
-        "scholar": null,
-        "wos": null,
-        "scopus": null
-      },
-      "metrics": {
-        "total_citations": 0,
-        "citation_sources": 0
-      }
-    },
-    {
-      "title": "It takes a village to manipulate the media: coordinated link sharing behavior during 2018 and 2019 Italian elections",
-      "type": "journal-article",
-      "venue": "Information, Communication & Society",
-      "authors": null,
-      "year": 2020,
-      "doi": "10.1080/1369118X.2020.1739732",
-      "citations": {
-        "scholar": null,
-        "wos": 0,
-        "scopus": null
-      },
-      "source_urls": {
-        "orcid": "https://doi.org/10.1080/1369118X.2020.1739732",
-        "scholar": null,
-        "wos": "https://www.webofscience.com/api/gateway?GWVersion=2&SrcApp=fg_cv&SrcAuth=WosAPI&KeyUT=WOS:000527692500001&DestLinkType=FullRecord&DestApp=WOS_CPL",
-        "scopus": null
-      },
-      "source_ids": {
-        "orcid": 70695972,
-        "scholar": null,
-        "wos": "WOS:000527692500001",
-        "scopus": null
-      },
-      "metrics": {
-        "total_citations": 0,
-        "citation_sources": 1
-      }
-    },
-    {
-      "title": "Adapting to Mitigation Efforts: Evolving Strategies of Coordinated Link Sharing on Facebook",
-      "type": "other",
-      "venue": null,
-      "authors": null,
-      "year": 2020,
-      "doi": "10.2139/ssrn.3775469",
-      "citations": {
-        "scholar": null,
-        "wos": null,
-        "scopus": null
-      },
-      "source_urls": {
-        "orcid": "https://ora.uniurb.it/handle/11576/2703873",
-        "scholar": null,
-        "wos": null,
-        "scopus": null
-      },
-      "source_ids": {
-        "orcid": 133838370,
-        "scholar": null,
-        "wos": null,
-        "scopus": null
-      },
-      "metrics": {
-        "total_citations": 0,
-        "citation_sources": 0
-      }
-    },
-    {
-      "title": "An Italian Network of Memes, News, Spam Pages, and Dietary Supplements",
-      "type": "other",
-      "venue": null,
-      "authors": null,
-      "year": 2020,
-      "doi": "10.2139/ssrn.3743531",
-      "citations": {
-        "scholar": null,
-        "wos": null,
-        "scopus": null
-      },
-      "source_urls": {
-        "orcid": "https://ora.uniurb.it/handle/11576/2703874",
-        "scholar": null,
-        "wos": null,
-        "scopus": null
-      },
-      "source_ids": {
-        "orcid": 133838359,
-        "scholar": null,
-        "wos": null,
-        "scopus": null
-      },
-      "metrics": {
-        "total_citations": 0,
-        "citation_sources": 0
-      }
-    },
-    {
-      "title": "CooRnet. Detect coordinated link sharing behavior on social media",
-      "type": "other",
-      "venue": null,
-      "authors": null,
-      "year": 2020,
-      "doi": null,
-      "citations": {
-        "scholar": null,
-        "wos": null,
-        "scopus": null
-      },
-      "source_urls": {
-        "orcid": "https://ora.uniurb.it/handle/11576/2675493",
-        "scholar": null,
-        "wos": null,
-        "scopus": null
-      },
-      "source_ids": {
-        "orcid": 133838420,
-        "scholar": null,
-        "wos": null,
-        "scopus": null
-      },
-      "metrics": {
-        "total_citations": 0,
-        "citation_sources": 0
-      }
-    },
-    {
-      "title": "Coordinated Link Sharing Behavior as a Signal to Surface Sources of Problematic Information on Facebook",
-      "type": "conference-paper",
-      "venue": null,
-      "authors": null,
-      "year": 2020,
-      "doi": "10.1145/3400806.3400817",
-      "citations": {
-        "scholar": null,
-        "wos": 0,
-        "scopus": null
-      },
-      "source_urls": {
-        "orcid": "https://ora.uniurb.it/handle/11576/2677666",
-        "scholar": null,
-        "wos": "https://www.webofscience.com/api/gateway?GWVersion=2&SrcApp=fg_cv&SrcAuth=WosAPI&KeyUT=WOS:000779244300011&DestLinkType=FullRecord&DestApp=WOS_CPL",
-        "scopus": null
-      },
-      "source_ids": {
-        "orcid": 133838365,
-        "scholar": null,
-        "wos": "WOS:000779244300011",
-        "scopus": null
-      },
-      "metrics": {
-        "total_citations": 0,
-        "citation_sources": 1
-      }
-    },
-    {
-      "title": "Detecting Coordinated Link Sharing During The Italian Coronavirus Outbreak",
-      "type": "conference-paper",
-      "venue": null,
-      "authors": null,
-      "year": 2020,
-      "doi": "10.5210/spir.v2020i0.11219",
-      "citations": {
-        "scholar": null,
-        "wos": null,
-        "scopus": null
-      },
-      "source_urls": {
-        "orcid": "https://ora.uniurb.it/handle/11576/2735343",
-        "scholar": null,
-        "wos": null,
-        "scopus": null
-      },
-      "source_ids": {
-        "orcid": 158224030,
-        "scholar": null,
-        "wos": null,
-        "scopus": null
-      },
-      "metrics": {
-        "total_citations": 0,
-        "citation_sources": 0
-      }
-    },
-    {
-      "title": "La obsolescencia programada como asunto controvertido. Un análisis del debate público online en torno a la salida de los dispositivos Apple",
-      "type": "book-chapter",
-      "venue": null,
-      "authors": null,
-      "year": 2020,
-      "doi": null,
-      "citations": {
-        "scholar": null,
-        "wos": null,
-        "scopus": null
-      },
-      "source_urls": {
-        "orcid": "https://ora.uniurb.it/handle/11576/2678982",
-        "scholar": null,
-        "wos": null,
-        "scopus": null
-      },
-      "source_ids": {
-        "orcid": 133838409,
-        "scholar": null,
-        "wos": null,
-        "scopus": null
-      },
-      "metrics": {
-        "total_citations": 0,
-        "citation_sources": 0
-      }
-    },
-    {
-      "title": "Three Consequences of Big Data on the Practices and Scholarships of Political Communication",
-      "type": "journal-article",
-      "venue": null,
-      "authors": null,
-      "year": 2020,
-      "doi": "10.3270/96423",
-      "citations": {
-        "scholar": null,
-        "wos": null,
-        "scopus": null
-      },
-      "source_urls": {
-        "orcid": "https://ora.uniurb.it/handle/11576/2676145",
-        "scholar": null,
-        "wos": null,
-        "scopus": null
-      },
-      "source_ids": {
-        "orcid": 133838382,
-        "scholar": null,
-        "wos": null,
-        "scopus": null
-      },
-      "metrics": {
-        "total_citations": 0,
-        "citation_sources": 0
-      }
-    },
-    {
-      "title": "Understanding Coordinated and Inauthentic Link Sharing Behavior on Facebook in the Run-up to 2018 General Election and 2019 European Election in Italy",
-      "type": "other",
-      "venue": null,
-      "authors": null,
-      "year": 2019,
-      "doi": "10.31235/osf.io/3jteh",
-      "citations": {
-        "scholar": null,
-        "wos": null,
-        "scopus": null
-      },
-      "source_urls": {
-        "orcid": "https://doi.org/10.31235/osf.io/3jteh",
-        "scholar": null,
-        "wos": null,
-        "scopus": null
-      },
-      "source_ids": {
-        "orcid": 61895054,
-        "scholar": null,
-        "wos": null,
-        "scopus": null
-      },
-      "metrics": {
-        "total_citations": 0,
-        "citation_sources": 0
-      }
-    },
-    {
-      "title": "Diverging patterns of interaction around news on social media: insularity and partisanship during the 2018 Italian election campaign",
-      "type": "journal-article",
-      "venue": "Information, Communication & Society",
-      "authors": null,
-      "year": 2019,
-      "doi": "10.1080/1369118X.2019.1629692",
-      "citations": {
-        "scholar": null,
-        "wos": 0,
-        "scopus": null
-      },
-      "source_urls": {
-        "orcid": "https://doi.org/10.1080/1369118X.2019.1629692",
-        "scholar": null,
-        "wos": "https://www.webofscience.com/api/gateway?GWVersion=2&SrcApp=fg_cv&SrcAuth=WosAPI&KeyUT=WOS:000484480900007&DestLinkType=FullRecord&DestApp=WOS_CPL",
-        "scopus": null
-      },
-      "source_ids": {
-        "orcid": 58574313,
-        "scholar": null,
-        "wos": "WOS:000484480900007",
-        "scopus": null
-      },
-      "metrics": {
-        "total_citations": 0,
-        "citation_sources": 1
-      }
-    },
-    {
-      "title": "Steering the world from where we are: An introduction to the sociocybernetics perspective",
-      "type": "journal-article",
-      "venue": "Current Sociology",
-      "authors": null,
-      "year": 2019,
-      "doi": "10.1177/0011392119837573",
-      "citations": {
-        "scholar": null,
-        "wos": 0,
-        "scopus": null
-      },
-      "source_urls": {
-        "orcid": "https://doi.org/10.1177/0011392119837573",
-        "scholar": null,
-        "wos": "https://www.webofscience.com/api/gateway?GWVersion=2&SrcApp=fg_cv&SrcAuth=WosAPI&KeyUT=WOS:000471719800002&DestLinkType=FullRecord&DestApp=WOS_CPL",
-        "scopus": null
-      },
-      "source_ids": {
-        "orcid": 56446314,
-        "scholar": null,
-        "wos": "WOS:000471719800002",
-        "scopus": null
-      },
-      "metrics": {
-        "total_citations": 0,
-        "citation_sources": 1
-      }
-    },
-    {
-      "title": "Binge-watching the Algorithmic Catalog: Making Sense of Netflix in the Aftermath of the Italian Launch",
-      "type": "book-chapter",
-      "venue": null,
-      "authors": null,
-      "year": 2019,
-      "doi": null,
-      "citations": {
-        "scholar": null,
-        "wos": null,
-        "scopus": null
-      },
-      "source_urls": {
-        "orcid": "https://ora.uniurb.it/handle/11576/2754418.5",
-        "scholar": null,
-        "wos": null,
-        "scopus": null
-      },
-      "source_ids": {
-        "orcid": 182248544,
-        "scholar": null,
-        "wos": null,
-        "scopus": null
-      },
-      "metrics": {
-        "total_citations": 0,
-        "citation_sources": 0
-      }
-    },
-    {
-      "title": "Il patchwork mediale",
-      "type": "journal-article",
-      "venue": null,
-      "authors": null,
-      "year": 2019,
-      "doi": "10.3280/SC2019-057010",
-      "citations": {
-        "scholar": null,
-        "wos": null,
-        "scopus": null
-      },
-      "source_urls": {
-        "orcid": "https://ora.uniurb.it/handle/11576/2671452",
-        "scholar": null,
-        "wos": null,
-        "scopus": null
-      },
-      "source_ids": {
-        "orcid": 133838427,
-        "scholar": null,
-        "wos": null,
-        "scopus": null
-      },
-      "metrics": {
-        "total_citations": 0,
-        "citation_sources": 0
-      }
-    },
-    {
-      "title": "L’Europa fra casa e gabbia. Tono, frame ed engagement delle notizie sulle istituzioni europee nei mesi precedenti le elezioni 2018",
-      "type": "journal-article",
-      "venue": null,
-      "authors": null,
-      "year": 2019,
-      "doi": null,
-      "citations": {
-        "scholar": null,
-        "wos": null,
-        "scopus": null
-      },
-      "source_urls": {
-        "orcid": "https://ora.uniurb.it/handle/11576/2665407",
-        "scholar": null,
-        "wos": null,
-        "scopus": null
-      },
-      "source_ids": {
-        "orcid": 133838444,
-        "scholar": null,
-        "wos": null,
-        "scopus": null
-      },
-      "metrics": {
-        "total_citations": 0,
-        "citation_sources": 0
-      }
-    },
-    {
-      "title": "Multi-Party Media Partisanship Attention Score. Estimating Partisan Attention of News Media Sources Using Twitter Data in the Lead-up to 2018 Italian Election",
-      "type": "journal-article",
-      "venue": null,
-      "authors": null,
-      "year": 2019,
-      "doi": "10.3270/93030",
-      "citations": {
-        "scholar": null,
-        "wos": null,
-        "scopus": null
-      },
-      "source_urls": {
-        "orcid": "https://ora.uniurb.it/handle/11576/2665758",
-        "scholar": null,
-        "wos": null,
-        "scopus": null
-      },
-      "source_ids": {
-        "orcid": 133838404,
-        "scholar": null,
-        "wos": null,
-        "scopus": null
-      },
-      "metrics": {
-        "total_citations": 0,
-        "citation_sources": 0
-      }
-    },
-    {
-      "title": "OGNI COMUNITÀ È UN’ISOLA? POLARIZZAZIONE, AMPLIFICAZIONE E RE-FRAMING DELL’INFORMAZIONE SUI SOCIAL MEDIA",
-      "type": "book-chapter",
-      "venue": null,
-      "authors": null,
-      "year": 2019,
-      "doi": null,
-      "citations": {
-        "scholar": null,
-        "wos": null,
-        "scopus": null
-      },
-      "source_urls": {
-        "orcid": "https://ora.uniurb.it/handle/11576/2665408",
-        "scholar": null,
-        "wos": null,
-        "scopus": null
-      },
-      "source_ids": {
-        "orcid": 133838390,
-        "scholar": null,
-        "wos": null,
-        "scopus": null
-      },
-      "metrics": {
-        "total_citations": 0,
-        "citation_sources": 0
-      }
-    },
-    {
-      "title": "0_load_rt_data.R",
-      "type": "data-set",
-      "venue": "Harvard Dataverse",
-      "authors": null,
-      "year": 2019,
-      "doi": "10.7910/dvn/xnoarv/meyzef",
-      "citations": {
-        "scholar": null,
-        "wos": null,
-        "scopus": null
-      },
-      "source_urls": {
-        "orcid": null,
-        "scholar": null,
-        "wos": null,
-        "scopus": null
-      },
-      "source_ids": {
-        "orcid": 57327016,
-        "scholar": null,
-        "wos": null,
-        "scopus": null
-      },
-      "metrics": {
-        "total_citations": 0,
-        "citation_sources": 0
-      }
-    },
-    {
-      "title": "1_RT_contributors_political_leaning_GEN.R",
-      "type": "data-set",
-      "venue": "Harvard Dataverse",
-      "authors": null,
-      "year": 2019,
-      "doi": "10.7910/dvn/xnoarv/jtn6mt",
-      "citations": {
-        "scholar": null,
-        "wos": null,
-        "scopus": null
-      },
-      "source_urls": {
-        "orcid": null,
-        "scholar": null,
-        "wos": null,
-        "scopus": null
-      },
-      "source_ids": {
-        "orcid": 57327009,
-        "scholar": null,
-        "wos": null,
-        "scopus": null
-      },
-      "metrics": {
-        "total_citations": 0,
-        "citation_sources": 0
-      }
-    },
-    {
-      "title": "2_user_domain_feb2018.R",
-      "type": "data-set",
-      "venue": "Harvard Dataverse",
-      "authors": null,
-      "year": 2019,
-      "doi": "10.7910/dvn/xnoarv/xorhiw",
-      "citations": {
-        "scholar": null,
-        "wos": null,
-        "scopus": null
-      },
-      "source_urls": {
-        "orcid": null,
-        "scholar": null,
-        "wos": null,
-        "scopus": null
-      },
-      "source_ids": {
-        "orcid": 57327017,
-        "scholar": null,
-        "wos": null,
-        "scopus": null
-      },
-      "metrics": {
-        "total_citations": 0,
-        "citation_sources": 0
-      }
-    },
-    {
-      "title": "3_domain_political_leaning_feb.R",
-      "type": "data-set",
-      "venue": "Harvard Dataverse",
-      "authors": null,
-      "year": 2019,
-      "doi": "10.7910/dvn/xnoarv/jutaen",
-      "citations": {
-        "scholar": null,
-        "wos": null,
-        "scopus": null
-      },
-      "source_urls": {
-        "orcid": null,
-        "scholar": null,
-        "wos": null,
-        "scopus": null
-      },
-      "source_ids": {
-        "orcid": 57327010,
-        "scholar": null,
-        "wos": null,
-        "scopus": null
-      },
-      "metrics": {
-        "total_citations": 0,
-        "citation_sources": 0
-      }
-    },
-    {
-      "title": "4_insularity_and_mp-mpas_adjudication.R",
-      "type": "data-set",
-      "venue": "Harvard Dataverse",
-      "authors": null,
-      "year": 2019,
-      "doi": "10.7910/dvn/xnoarv/ahgcad",
-      "citations": {
-        "scholar": null,
-        "wos": null,
-        "scopus": null
-      },
-      "source_urls": {
-        "orcid": null,
-        "scholar": null,
-        "wos": null,
-        "scopus": null
-      },
-      "source_ids": {
-        "orcid": 57327015,
-        "scholar": null,
-        "wos": null,
-        "scopus": null
-      },
-      "metrics": {
-        "total_citations": 0,
-        "citation_sources": 0
-      }
-    },
-    {
-      "title": "5_sna.R",
-      "type": "data-set",
-      "venue": "Harvard Dataverse",
-      "authors": null,
-      "year": 2019,
-      "doi": "10.7910/dvn/xnoarv/p6kayj",
-      "citations": {
-        "scholar": null,
-        "wos": null,
-        "scopus": null
-      },
-      "source_urls": {
-        "orcid": null,
-        "scholar": null,
-        "wos": null,
-        "scopus": null
-      },
-      "source_ids": {
-        "orcid": 57327018,
-        "scholar": null,
-        "wos": null,
-        "scopus": null
-      },
-      "metrics": {
-        "total_citations": 0,
-        "citation_sources": 0
-      }
-    },
-    {
-      "title": "6_mpmpas_vs_itanes.R",
-      "type": "data-set",
-      "venue": "Harvard Dataverse",
-      "authors": null,
-      "year": 2019,
-      "doi": "10.7910/dvn/xnoarv/xlp4mx",
-      "citations": {
-        "scholar": null,
-        "wos": null,
-        "scopus": null
-      },
-      "source_urls": {
-        "orcid": null,
-        "scholar": null,
-        "wos": null,
-        "scopus": null
-      },
-      "source_ids": {
-        "orcid": 57327014,
-        "scholar": null,
-        "wos": null,
-        "scopus": null
-      },
-      "metrics": {
-        "total_citations": 0,
-        "citation_sources": 0
-      }
-    },
-    {
-      "title": "7_insularity_and_adjudication_analyses.R",
-      "type": "data-set",
-      "venue": "Harvard Dataverse",
-      "authors": null,
-      "year": 2019,
-      "doi": "10.7910/dvn/xnoarv/6p77pl",
-      "citations": {
-        "scholar": null,
-        "wos": null,
-        "scopus": null
-      },
-      "source_urls": {
-        "orcid": null,
-        "scholar": null,
-        "wos": null,
-        "scopus": null
-      },
-      "source_ids": {
-        "orcid": 57327013,
-        "scholar": null,
-        "wos": null,
-        "scopus": null
-      },
-      "metrics": {
-        "total_citations": 0,
-        "citation_sources": 0
-      }
-    },
-    {
-      "title": "Replication Data for: Multi-party Media Partisanship Attention Score: estimating partisan attention of news media sources using Twitter data in the lead up of the 2018 Italian election",
-      "type": "data-set",
-      "venue": "Harvard Dataverse",
-      "authors": null,
-      "year": 2019,
-      "doi": "10.7910/dvn/xnoarv",
-      "citations": {
-        "scholar": null,
-        "wos": null,
-        "scopus": null
-      },
-      "source_urls": {
-        "orcid": null,
-        "scholar": null,
-        "wos": null,
-        "scopus": null
-      },
-      "source_ids": {
-        "orcid": 53103074,
-        "scholar": null,
-        "wos": null,
-        "scopus": null
-      },
-      "metrics": {
-        "total_citations": 0,
-        "citation_sources": 0
-      }
-    },
-    {
-      "title": "itanes_data .tab",
-      "type": "data-set",
-      "venue": "Harvard Dataverse",
-      "authors": null,
-      "year": 2019,
-      "doi": "10.7910/dvn/xnoarv/cx7khg",
-      "citations": {
-        "scholar": null,
-        "wos": null,
-        "scopus": null
-      },
-      "source_urls": {
-        "orcid": null,
-        "scholar": null,
-        "wos": null,
-        "scopus": null
-      },
-      "source_ids": {
-        "orcid": 60290079,
-        "scholar": null,
-        "wos": null,
-        "scopus": null
-      },
-      "metrics": {
-        "total_citations": 0,
-        "citation_sources": 0
-      }
-    },
-    {
-      "title": "itanes_data.tab",
-      "type": "data-set",
-      "venue": "Harvard Dataverse",
-      "authors": null,
-      "year": 2019,
-      "doi": "10.7910/dvn/xnoarv/qh6uhc",
-      "citations": {
-        "scholar": null,
-        "wos": null,
-        "scopus": null
-      },
-      "source_urls": {
-        "orcid": null,
-        "scholar": null,
-        "wos": null,
-        "scopus": null
-      },
-      "source_ids": {
-        "orcid": 60290109,
-        "scholar": null,
-        "wos": null,
-        "scopus": null
-      },
-      "metrics": {
-        "total_citations": 0,
-        "citation_sources": 0
-      }
-    },
-    {
-      "title": "Il consumo dell'informazione nei media",
-      "type": "book-chapter",
-      "venue": null,
-      "authors": null,
-      "year": 2018,
-      "doi": null,
-      "citations": {
-        "scholar": null,
-        "wos": null,
-        "scopus": null
-      },
-      "source_urls": {
-        "orcid": "https://ora.uniurb.it/handle/11576/2662217",
-        "scholar": null,
-        "wos": null,
-        "scopus": null
-      },
-      "source_ids": {
-        "orcid": 133838381,
-        "scholar": null,
-        "wos": null,
-        "scopus": null
-      },
-      "metrics": {
-        "total_citations": 0,
-        "citation_sources": 0
-      }
-    },
-    {
-      "title": "Il sistema dei media digitali in Italia nei sei mesi precedenti le elezioni politiche 2018",
-      "type": "journal-article",
-      "venue": null,
-      "authors": null,
-      "year": 2018,
-      "doi": null,
-      "citations": {
-        "scholar": null,
-        "wos": null,
-        "scopus": null
-      },
-      "source_urls": {
-        "orcid": "https://ora.uniurb.it/handle/11576/2665427",
-        "scholar": null,
-        "wos": null,
-        "scopus": null
-      },
-      "source_ids": {
-        "orcid": 133838454,
-        "scholar": null,
-        "wos": null,
-        "scopus": null
-      },
-      "metrics": {
-        "total_citations": 0,
-        "citation_sources": 0
-      }
-    },
-    {
-      "title": "Facebook Digital Traces for Survey Research: Assessing the Efficiency and Effectiveness of a Facebook Ad–Based Procedure for Recruiting Online Survey Respondents in Niche and Difficult-to-Reach Populations",
-      "type": "journal-article",
-      "venue": "Social Science Computer Review",
-      "authors": null,
-      "year": 2018,
-      "doi": "10.1177/0894439318816638",
-      "citations": {
-        "scholar": null,
-        "wos": 0,
-        "scopus": null
-      },
-      "source_urls": {
-        "orcid": "http://www.scopus.com/inward/record.url?eid=2-s2.0-85059463786&partnerID=MN8TOARS",
-        "scholar": null,
-        "wos": "https://www.webofscience.com/api/gateway?GWVersion=2&SrcApp=fg_cv&SrcAuth=WosAPI&KeyUT=WOS:000548660600007&DestLinkType=FullRecord&DestApp=WOS_CPL",
-        "scopus": null
-      },
-      "source_ids": {
-        "orcid": 66461982,
-        "scholar": null,
-        "wos": "WOS:000548660600007",
-        "scopus": null
-      },
-      "metrics": {
-        "total_citations": 0,
-        "citation_sources": 1
-      }
-    },
-    {
-      "title": "Media Partisanship Attention in 2018 Italian Election",
-      "type": "data-set",
-      "venue": "Harvard Dataverse",
-      "authors": null,
-      "year": 2018,
-      "doi": "10.7910/dvn/eh87vl",
-      "citations": {
-        "scholar": null,
-        "wos": null,
-        "scopus": null
-      },
-      "source_urls": {
-        "orcid": null,
-        "scholar": null,
-        "wos": null,
-        "scopus": null
-      },
-      "source_ids": {
-        "orcid": 170038067,
-        "scholar": null,
-        "wos": null,
-        "scopus": null
-      },
-      "metrics": {
-        "total_citations": 0,
-        "citation_sources": 0
-      }
-    },
-    {
-      "title": "Dai dati all'informazione",
-      "type": "book-chapter",
-      "venue": null,
-      "authors": null,
-      "year": 2017,
-      "doi": null,
-      "citations": {
-        "scholar": null,
-        "wos": null,
-        "scopus": null
-      },
-      "source_urls": {
-        "orcid": "https://ora.uniurb.it/handle/11576/2654014",
-        "scholar": null,
-        "wos": null,
-        "scopus": null
-      },
-      "source_ids": {
-        "orcid": 133838450,
-        "scholar": null,
-        "wos": null,
-        "scopus": null
-      },
-      "metrics": {
-        "total_citations": 0,
-        "citation_sources": 0
-      }
-    },
-    {
-      "title": "A Hashtag Worth a Thousand Words: Discursive Strategies Around #JeNeSuisPasCharlie After the 2015 Charlie Hebdo Shooting",
-      "type": "journal-article",
-      "venue": "Social Media + Society",
-      "authors": null,
-      "year": 2017,
-      "doi": "10.1177/2056305116686992",
-      "citations": {
-        "scholar": null,
-        "wos": 0,
-        "scopus": null
-      },
-      "source_urls": {
-        "orcid": null,
-        "scholar": null,
-        "wos": "https://www.webofscience.com/api/gateway?GWVersion=2&SrcApp=fg_cv&SrcAuth=WosAPI&KeyUT=WOS:000443457700002&DestLinkType=FullRecord&DestApp=WOS_CPL",
-        "scopus": null
-      },
-      "source_ids": {
-        "orcid": 34344554,
-        "scholar": null,
-        "wos": "WOS:000443457700002",
-        "scopus": null
-      },
-      "metrics": {
-        "total_citations": 0,
-        "citation_sources": 1
-      }
-    },
-    {
-      "title": "Networked intimacy. Intimacy and friendship among Italian Facebook users",
-      "type": "journal-article",
-      "venue": "Information Communication and Society",
-      "authors": null,
-      "year": 2017,
-      "doi": "10.1080/1369118X.2016.1203970",
-      "citations": {
-        "scholar": null,
-        "wos": 0,
-        "scopus": null
-      },
-      "source_urls": {
-        "orcid": "http://www.scopus.com/inward/record.url?eid=2-s2.0-84976566310&partnerID=MN8TOARS",
-        "scholar": null,
-        "wos": "https://www.webofscience.com/api/gateway?GWVersion=2&SrcApp=fg_cv&SrcAuth=WosAPI&KeyUT=WOS:000396827700010&DestLinkType=FullRecord&DestApp=WOS_CPL",
-        "scopus": null
-      },
-      "source_ids": {
-        "orcid": 34344537,
-        "scholar": null,
-        "wos": "WOS:000396827700010",
-        "scopus": null
-      },
-      "metrics": {
-        "total_citations": 0,
-        "citation_sources": 1
-      }
-    },
-    {
-      "title": "Retweets of Italian politicians and political parties during November 2017",
-      "type": "data-set",
-      "venue": "Harvard Dataverse",
-      "authors": null,
-      "year": 2017,
-      "doi": "10.7910/dvn/qk4mjn",
-      "citations": {
-        "scholar": null,
-        "wos": null,
-        "scopus": null
-      },
-      "source_urls": {
-        "orcid": null,
-        "scholar": null,
-        "wos": null,
-        "scopus": null
-      },
-      "source_ids": {
-        "orcid": 53253748,
-        "scholar": null,
-        "wos": null,
-        "scopus": null
-      },
-      "metrics": {
-        "total_citations": 0,
-        "citation_sources": 0
-      }
-    },
-    {
-      "title": "#JeNeSuisPaCharlie",
-      "type": "data-set",
-      "venue": "Figshare",
-      "authors": null,
-      "year": 2016,
-      "doi": "10.6084/M9.FIGSHARE.3385456",
-      "citations": {
-        "scholar": null,
-        "wos": null,
-        "scopus": null
-      },
-      "source_urls": {
-        "orcid": null,
-        "scholar": null,
-        "wos": null,
-        "scopus": null
-      },
-      "source_ids": {
-        "orcid": 24419846,
-        "scholar": null,
-        "wos": null,
-        "scopus": null
-      },
-      "metrics": {
-        "total_citations": 0,
-        "citation_sources": 0
-      }
-    },
-    {
-      "title": "Reports of the workshops held at the 2016 International AAAI Conference on Web and Social Media",
-      "type": "journal-article",
-      "venue": "AI Magazine",
-      "authors": null,
-      "year": 2016,
-      "doi": null,
-      "citations": {
-        "scholar": null,
-        "wos": 0,
-        "scopus": null
-      },
-      "source_urls": {
-        "orcid": "http://www.scopus.com/inward/record.url?eid=2-s2.0-85019996457&partnerID=MN8TOARS",
-        "scholar": null,
-        "wos": "https://www.webofscience.com/api/gateway?GWVersion=2&SrcApp=fg_cv&SrcAuth=WosAPI&KeyUT=WOS:000391082300012&DestLinkType=FullRecord&DestApp=WOS_CPL",
-        "scopus": null
-      },
-      "source_ids": {
-        "orcid": 34344536,
-        "scholar": null,
-        "wos": "WOS:000391082300012",
-        "scopus": null
-      },
-      "metrics": {
-        "total_citations": 0,
-        "citation_sources": 1
-      }
-    },
-    {
-      "title": "Servizio Pubblico Edition 2012/2013 - Twitter #serviziopubblico Ids dataset",
-      "type": "data-set",
-      "venue": "Figshare",
-      "authors": null,
-      "year": 2016,
-      "doi": "10.6084/M9.FIGSHARE.3413560",
-      "citations": {
-        "scholar": null,
-        "wos": null,
-        "scopus": null
-      },
-      "source_urls": {
-        "orcid": null,
-        "scholar": null,
-        "wos": null,
-        "scopus": null
-      },
-      "source_ids": {
-        "orcid": 30100986,
-        "scholar": null,
-        "wos": null,
-        "scopus": null
-      },
-      "metrics": {
-        "total_citations": 0,
-        "citation_sources": 0
-      }
-    },
-    {
-      "title": "Twitter Use During TV: A Full-Season Analysis of #serviziopubblico Hashtag",
-      "type": "journal-article",
-      "venue": "Journal of Broadcasting and Electronic Media",
-      "authors": null,
-      "year": 2016,
-      "doi": "10.1080/08838151.2016.1164162",
-      "citations": {
-        "scholar": null,
-        "wos": 0,
-        "scopus": null
-      },
-      "source_urls": {
-        "orcid": "http://www.scopus.com/inward/record.url?eid=2-s2.0-84974603482&partnerID=MN8TOARS",
-        "scholar": null,
-        "wos": "https://www.webofscience.com/api/gateway?GWVersion=2&SrcApp=fg_cv&SrcAuth=WosAPI&KeyUT=WOS:000383728400008&DestLinkType=FullRecord&DestApp=WOS_CPL",
-        "scopus": null
-      },
-      "source_ids": {
-        "orcid": 34344538,
-        "scholar": null,
-        "wos": "WOS:000383728400008",
-        "scopus": null
-      },
-      "metrics": {
-        "total_citations": 0,
-        "citation_sources": 1
-      }
-    },
-    {
-      "title": "Twitter and Political Talk Shows in Italy (2012/2013)",
-      "type": "other",
-      "venue": "Figshare",
-      "authors": null,
-      "year": 2016,
-      "doi": "10.6084/M9.FIGSHARE.809555.V3",
-      "citations": {
-        "scholar": null,
-        "wos": null,
-        "scopus": null
-      },
-      "source_urls": {
-        "orcid": null,
-        "scholar": null,
-        "wos": null,
-        "scopus": null
-      },
-      "source_ids": {
-        "orcid": 30100984,
-        "scholar": null,
-        "wos": null,
-        "scopus": null
-      },
-      "metrics": {
-        "total_citations": 0,
-        "citation_sources": 0
-      }
-    },
-    {
-      "title": "Understanding engagement and willingness to speak up in social television: A full-season, cross-genre analysis of TV audience participation on Twitter",
-      "type": "journal-article",
-      "venue": "International Journal of Communication",
-      "authors": null,
-      "year": 2016,
-      "doi": null,
-      "citations": {
-        "scholar": null,
-        "wos": 0,
-        "scopus": null
-      },
-      "source_urls": {
-        "orcid": "http://www.scopus.com/inward/record.url?eid=2-s2.0-85030472910&partnerID=MN8TOARS",
-        "scholar": null,
-        "wos": "https://www.webofscience.com/api/gateway?GWVersion=2&SrcApp=fg_cv&SrcAuth=WosAPI&KeyUT=WOS:000386944800001&DestLinkType=FullRecord&DestApp=WOS_CPL",
-        "scopus": null
-      },
-      "source_ids": {
-        "orcid": 51576132,
-        "scholar": null,
-        "wos": "WOS:000386944800001",
-        "scopus": null
-      },
-      "metrics": {
-        "total_citations": 0,
-        "citation_sources": 1
-      }
-    },
-    {
-      "title": "X-Factor 6th Italian Edition 2012 - Twitter #XF6 Ids dataset",
-      "type": "data-set",
-      "venue": "Figshare",
-      "authors": null,
-      "year": 2016,
-      "doi": "10.6084/M9.FIGSHARE.3413557",
-      "citations": {
-        "scholar": null,
-        "wos": null,
-        "scopus": null
-      },
-      "source_urls": {
-        "orcid": null,
-        "scholar": null,
-        "wos": null,
-        "scopus": null
-      },
-      "source_ids": {
-        "orcid": 30100985,
-        "scholar": null,
-        "wos": null,
-        "scopus": null
-      },
-      "metrics": {
-        "total_citations": 0,
-        "citation_sources": 0
-      }
-    },
-    {
-      "title": "Limiti e possibilità degli online social data",
-      "type": "journal-article",
-      "venue": "SOCIOLOGIA DELLA COMUNICAZIONE",
-      "authors": null,
-      "year": 2015,
-      "doi": "10.3280/sc2015-049002",
-      "citations": {
-        "scholar": null,
-        "wos": null,
-        "scopus": null
-      },
-      "source_urls": {
-        "orcid": null,
-        "scholar": null,
-        "wos": null,
-        "scopus": null
-      },
-      "source_ids": {
-        "orcid": 34344551,
-        "scholar": null,
-        "wos": null,
-        "scopus": null
-      },
-      "metrics": {
-        "total_citations": 0,
-        "citation_sources": 0
-      }
-    },
-    {
-      "title": "#whatsapp #spuntablu \"Io so che tu sai che io so...\": narrazioni dal basso sull’innovazione tecnologica",
-      "type": "book-chapter",
-      "venue": null,
-      "authors": null,
-      "year": 2015,
-      "doi": null,
-      "citations": {
-        "scholar": null,
-        "wos": null,
-        "scopus": null
-      },
-      "source_urls": {
-        "orcid": "https://ora.uniurb.it/handle/11576/2627410",
-        "scholar": null,
-        "wos": null,
-        "scopus": null
-      },
-      "source_ids": {
-        "orcid": 133838436,
-        "scholar": null,
-        "wos": null,
-        "scopus": null
-      },
-      "metrics": {
-        "total_citations": 0,
-        "citation_sources": 0
-      }
-    },
-    {
-      "title": "Il Futuro dell'industria culturale fra algoritmi sociali, democrazia e nuovi autoritarismi",
-      "type": "book-chapter",
-      "venue": null,
-      "authors": null,
-      "year": 2015,
-      "doi": null,
-      "citations": {
-        "scholar": null,
-        "wos": null,
-        "scopus": null
-      },
-      "source_urls": {
-        "orcid": "https://ora.uniurb.it/handle/11576/2628426",
-        "scholar": null,
-        "wos": null,
-        "scopus": null
-      },
-      "source_ids": {
-        "orcid": 133838392,
-        "scholar": null,
-        "wos": null,
-        "scopus": null
-      },
-      "metrics": {
-        "total_citations": 0,
-        "citation_sources": 0
-      }
-    },
-    {
-      "title": "Se i Mi Piace fossero voti: uno studio emprico sulle elezioni amministrative 2011",
-      "type": "book-chapter",
-      "venue": null,
-      "authors": null,
-      "year": 2015,
-      "doi": null,
-      "citations": {
-        "scholar": null,
-        "wos": null,
-        "scopus": null
-      },
-      "source_urls": {
-        "orcid": "https://ora.uniurb.it/handle/11576/2530814",
-        "scholar": null,
-        "wos": null,
-        "scopus": null
-      },
-      "source_ids": {
-        "orcid": 133838374,
-        "scholar": null,
-        "wos": null,
-        "scopus": null
-      },
-      "metrics": {
-        "total_citations": 0,
-        "citation_sources": 0
-      }
-    },
-    {
-      "title": "Hybrid spaces of politics: the 2013 general elections in Italy, between talk shows and Twitter",
-      "type": "journal-article",
-      "venue": "Information, Communication & Society",
-      "authors": null,
-      "year": 2015,
-      "doi": "10.1080/1369118x.2015.1006658",
-      "citations": {
-        "scholar": null,
-        "wos": 0,
-        "scopus": null
-      },
-      "source_urls": {
-        "orcid": null,
-        "scholar": null,
-        "wos": "https://www.webofscience.com/api/gateway?GWVersion=2&SrcApp=fg_cv&SrcAuth=WosAPI&KeyUT=WOS:000357088700002&DestLinkType=FullRecord&DestApp=WOS_CPL",
-        "scopus": null
-      },
-      "source_ids": {
-        "orcid": 18425460,
-        "scholar": null,
-        "wos": "WOS:000357088700002",
-        "scopus": null
-      },
-      "metrics": {
-        "total_citations": 0,
-        "citation_sources": 1
-      }
-    },
-    {
-      "title": "To be or not to be charlie: Twitter hashtags as a discourse and counter-discourse in the aftermath of the 2015 charlie hebdo shooting in France",
-      "type": "conference-paper",
-      "venue": "CEUR Workshop Proceedings",
-      "authors": null,
-      "year": 2015,
-      "doi": null,
-      "citations": {
         "scholar": null,
         "wos": null,
         "scopus": null
@@ -3342,24 +2822,24 @@
       "doi": "10.1145/2317307.2317316",
       "citations": {
         "scholar": null,
-        "wos": 0,
-        "scopus": null
-      },
-      "source_urls": {
-        "orcid": null,
-        "scholar": null,
-        "wos": "https://www.webofscience.com/api/gateway?GWVersion=2&SrcApp=fg_cv&SrcAuth=WosAPI&KeyUT=WOS:000305897600007&DestLinkType=FullRecord&DestApp=WOS_CPL",
+        "wos": null,
+        "scopus": null
+      },
+      "source_urls": {
+        "orcid": null,
+        "scholar": null,
+        "wos": null,
         "scopus": null
       },
       "source_ids": {
         "orcid": 9611960,
         "scholar": null,
-        "wos": "WOS:000305897600007",
-        "scopus": null
-      },
-      "metrics": {
-        "total_citations": 0,
-        "citation_sources": 1
+        "wos": null,
+        "scopus": null
+      },
+      "metrics": {
+        "total_citations": 0,
+        "citation_sources": 0
       }
     },
     {
@@ -3371,24 +2851,24 @@
       "doi": "10.1080/1369118x.2010.516760",
       "citations": {
         "scholar": null,
-        "wos": 0,
-        "scopus": null
-      },
-      "source_urls": {
-        "orcid": null,
-        "scholar": null,
-        "wos": "https://www.webofscience.com/api/gateway?GWVersion=2&SrcApp=fg_cv&SrcAuth=WosAPI&KeyUT=WOS:000288986600008&DestLinkType=FullRecord&DestApp=WOS_CPL",
+        "wos": null,
+        "scopus": null
+      },
+      "source_urls": {
+        "orcid": null,
+        "scholar": null,
+        "wos": null,
         "scopus": null
       },
       "source_ids": {
         "orcid": 9611961,
         "scholar": null,
-        "wos": "WOS:000288986600008",
-        "scopus": null
-      },
-      "metrics": {
-        "total_citations": 0,
-        "citation_sources": 1
+        "wos": null,
+        "scopus": null
+      },
+      "metrics": {
+        "total_citations": 0,
+        "citation_sources": 0
       }
     },
     {
@@ -4176,19 +3656,6 @@
     }
   ],
   "metrics": {
-<<<<<<< HEAD
-    "total_publications": 145,
-    "total_citations": 2604,
-    "h_index": 22,
-    "i10_index": 23,
-    "citation_sources": {
-      "with_scholar": 20,
-      "with_wos": 19,
-      "with_scopus": 3
-    }
-  },
-  "lastUpdated": "2025-04-27T06:56:05.316Z"
-=======
     "total_publications": 126,
     "total_citations": 869,
     "h_index": 3,
@@ -4200,5 +3667,4 @@
     }
   },
   "lastUpdated": "2025-04-27T02:06:44.955Z"
->>>>>>> 4fd6c66a
 }