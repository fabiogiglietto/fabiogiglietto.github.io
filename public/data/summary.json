{
<<<<<<< HEAD
  "lastUpdated": "2025-04-27T06:56:05.326Z",
=======
  "lastUpdated": "2025-04-27T02:06:44.962Z",
>>>>>>> 4fd6c66a
  "collections": {
    "orcid": true,
    "scholar": false,
    "university": true,
    "github": true,
    "news": true,
    "websearch": true,
    "socialMedia": true,
    "wos": true,
    "scopus": true,
    "aggregatedPublications": true
  }
}<|MERGE_RESOLUTION|>--- conflicted
+++ resolved
@@ -1,9 +1,5 @@
 {
-<<<<<<< HEAD
-  "lastUpdated": "2025-04-27T06:56:05.326Z",
-=======
   "lastUpdated": "2025-04-27T02:06:44.962Z",
->>>>>>> 4fd6c66a
   "collections": {
     "orcid": true,
     "scholar": false,
