<<<<<<< HEAD
[]
=======
[
  {
    "title": "Who is behind vera.ai? Meet the people and teams that make up the vera.ai project. #8 Team of University of Urbino Carlo Bo – vera.ai VERification Assisted by Artificial Intelligence",
    "snippet": "",
    "url": "https://www.veraai.eu/posts/who-is-behind-veraai-uniurb?utm_source=openai",
    "date": "2025-06-10",
    "source": "veraai.eu"
  },
  {
    "title": "Media Ecosystems Analysis Group (MEAG)",
    "snippet": "",
    "url": "https://www.mediaecosystems.org/podcast/4-detect-disinformation-campaign?utm_source=openai",
    "date": "2025-06-10",
    "source": "mediaecosystems.org"
  }
]
>>>>>>> 80408117
<|MERGE_RESOLUTION|>--- conflicted
+++ resolved
@@ -1,6 +1,3 @@
-<<<<<<< HEAD
-[]
-=======
 [
   {
     "title": "Who is behind vera.ai? Meet the people and teams that make up the vera.ai project. #8 Team of University of Urbino Carlo Bo – vera.ai VERification Assisted by Artificial Intelligence",
@@ -16,5 +13,4 @@
     "date": "2025-06-10",
     "source": "mediaecosystems.org"
   }
-]
->>>>>>> 80408117
+]